--- conflicted
+++ resolved
@@ -172,20 +172,6 @@
 cd supabase-react
 ```
 
-<<<<<<< HEAD
-=======
-</TabItem>
-<TabItem value="YARN">
-
-```bash
-yarn create react-app supabase-react
-cd supabase-react
-```
-
-</TabItem>
-</Tabs>
-
->>>>>>> 64b73581
 Then let's install the only additional dependency: [supabase-js](https://github.com/supabase/supabase-js)
 
 ```bash
@@ -435,33 +421,7 @@
 
 ### Add @reach/visually-hidden
 
-<<<<<<< HEAD
 The upload widget uses one additional npm library. You can install it like so: `npm install @reach/visually-hidden`.
-=======
-The upload widget uses one additional npm library `@reach/visually-hidden`. You can install it like so:
-
-<Tabs
-defaultValue="NPM"
-values={[
-  {label: 'npm', value: 'NPM'},
-  {label: 'Yarn', value: 'YARN'},
-]}>
-<TabItem value="NPM">
-
-```bash
-npm install @reach/visually-hidden
-```
-
-</TabItem>
-<TabItem value="YARN">
-
-```bash
-yarn add @reach/visually-hidden
-```
-
-</TabItem>
-</Tabs>
->>>>>>> 64b73581
 
 ### Create an upload widget
 

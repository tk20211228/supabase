--- conflicted
+++ resolved
@@ -75,11 +75,8 @@
     "swr": "^1.2.1",
     "uniforms-bootstrap4": "^3.6.2",
     "uniforms-bridge-json-schema": "^3.6.2",
-<<<<<<< HEAD
     "yup": "^0.32.11",
-=======
     "uuid": "^8.3.2",
->>>>>>> 2bc7b3f6
     "zxcvbn": "^4.4.2"
   },
   "devDependencies": {

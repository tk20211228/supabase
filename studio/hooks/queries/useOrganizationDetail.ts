--- conflicted
+++ resolved
@@ -4,14 +4,8 @@
 import { API_URL } from 'lib/constants'
 
 export function useOrganizationDetail(slug: string) {
-<<<<<<< HEAD
+  // Get org members
   const url = `${API_URL}/props/org/${slug}?member_roles`
-  const { data, error } = useSWR<any>(url, get)
-  const members = data?.members ?? []
-  const anyError = data?.error || error
-=======
-  // Get org members
-  const url = `${API_URL}/props/org/${slug}`
   const { data, error } = useSWR<any>(url, get)
   let { members, products } = data ?? []
 
@@ -36,7 +30,7 @@
   }
 
   const anyError = data?.error || error || inviteError
->>>>>>> 9252f49f
+
 
   function mutateOrgMembers(updatedMembers: Member[], revalidate?: boolean) {
     mutate(url, { members: updatedMembers }, revalidate ?? true)

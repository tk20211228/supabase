--- conflicted
+++ resolved
@@ -1,38 +1,23 @@
-<<<<<<< HEAD
-import { useEffect, PropsWithChildren } from 'react'
-=======
->>>>>>> e8dc502b
 import { observer } from 'mobx-react-lite'
 import { useRouter } from 'next/router'
-import { PropsWithChildren, useEffect, useState } from 'react'
+import { PropsWithChildren, useEffect } from 'react'
 
-<<<<<<< HEAD
-import ProjectLayout from '../'
-import { useStore, withAuth } from 'hooks'
-=======
 import { useParams } from 'common'
-import Error from 'components/ui/Error'
->>>>>>> e8dc502b
 import ProductMenu from 'components/ui/ProductMenu'
 import { useAuthConfigPrefetch } from 'data/auth/auth-config-query'
 import { useStore, withAuth } from 'hooks'
 import ProjectLayout from '../'
 import { generateAuthMenu } from './AuthLayout.utils'
-import { useParams } from 'common'
 
 export interface AuthLayoutProps {
   title?: string
 }
 
 const AuthLayout = ({ title, children }: PropsWithChildren<AuthLayoutProps>) => {
-  const { ref: projectRef } = useParams()
+  const { ref: projectRef = 'default' } = useParams()
   const { ui, meta } = useStore()
-<<<<<<< HEAD
-=======
-  const { isInitialized, isLoading, error } = meta.tables
-  const { ref: projectRef = 'default' } = useParams()
+
   useAuthConfigPrefetch({ projectRef })
->>>>>>> e8dc502b
 
   const router = useRouter()
   const page = router.pathname.split('/')[4]

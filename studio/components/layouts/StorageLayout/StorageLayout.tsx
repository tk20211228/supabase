--- conflicted
+++ resolved
@@ -70,11 +70,7 @@
 
   const onSelectCreateBucket = async (bucketName: string, isPublic: boolean) => {
     const bucket = await createBucket(bucketName, isPublic)
-<<<<<<< HEAD
-    if (bucket.name) router.push(`/project/${projectRef}/storage/buckets/${bucket.name}`)
-=======
-    if (bucket !== undefined) router.push(`/project/${ref}/storage/buckets/${bucket.name}`)
->>>>>>> 957f0c4c
+    if (bucket !== undefined) router.push(`/project/${projectRef}/storage/buckets/${bucket.name}`)
   }
 
   const onSelectDeleteBucket = async (bucket: any) => {

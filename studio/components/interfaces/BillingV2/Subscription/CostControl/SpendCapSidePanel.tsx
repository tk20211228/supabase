import clsx from 'clsx'
import { useParams, useTheme } from 'common'
import Table from 'components/to-be-cleaned/Table'
import { useProjectSubscriptionUpdateMutation } from 'data/subscriptions/project-subscription-update-mutation'
import { useProjectSubscriptionV2Query } from 'data/subscriptions/project-subscription-v2-query'
import { useCheckPermissions, useStore } from 'hooks'
import { BASE_PATH, PRICING_TIER_PRODUCT_IDS } from 'lib/constants'
import Link from 'next/link'
import { useEffect, useState } from 'react'
import { useSubscriptionPageStateSnapshot } from 'state/subscription-page'
import { Alert, Button, Collapsible, IconChevronRight, IconExternalLink, SidePanel } from 'ui'
import { PermissionAction } from '@supabase/shared-types/out/constants'
import { pricing } from 'shared-data/pricing'
import Telemetry from 'lib/telemetry'
import { useRouter } from 'next/router'

const SPEND_CAP_OPTIONS: {
  name: string
  value: 'on' | 'off'
  imageUrl: string
  imageUrlLight: string
}[] = [
  {
    name: 'Spend cap enabled',
    value: 'on',
    imageUrl: `${BASE_PATH}/img/spend-cap-on.png`,
    imageUrlLight: `${BASE_PATH}/img/spend-cap-on--light.png`,
  },
  {
    name: 'Spend cap disabled',
    value: 'off',
    imageUrl: `${BASE_PATH}/img/spend-cap-off.png`,
    imageUrlLight: `${BASE_PATH}/img/spend-cap-off--light.png`,
  },
]

const SpendCapSidePanel = () => {
  const { ui } = useStore()
  const router = useRouter()
  const { ref: projectRef } = useParams()
  const { isDarkMode } = useTheme()

  const [showUsageCosts, setShowUsageCosts] = useState(false)
  const [selectedOption, setSelectedOption] = useState<'on' | 'off'>()

  const canUpdateSpendCap = useCheckPermissions(
    PermissionAction.BILLING_WRITE,
    'stripe.subscriptions'
  )

  const snap = useSubscriptionPageStateSnapshot()
  const visible = snap.panelKey === 'costControl'
  const onClose = () => snap.setPanelKey(undefined)

  const { data: subscription, isLoading } = useProjectSubscriptionV2Query({ projectRef })
<<<<<<< HEAD
  const { mutateAsync: updateSubscriptionTier, isLoading: isUpdating } =
    useProjectSubscriptionUpdateMutation({
      onError: (error) => {
        ui.setNotification({
          error,
          category: 'error',
          message: `Unable to toggle spend cap: ${error.message}`,
        })
      },
    })

=======
>>>>>>> 41bd4ca2
  const isFreePlan = subscription?.plan?.id === 'free'
  const isSpendCapOn = !subscription?.usage_billing_enabled
  const isTurningOnCap = !isSpendCapOn && selectedOption === 'on'
  const hasChanges = selectedOption !== (isSpendCapOn ? 'on' : 'off')

  const { mutate: updateSubscriptionTier, isLoading: isUpdating } =
    useProjectSubscriptionUpdateMutation({
      onSuccess: () => {
        ui.setNotification({
          category: 'success',
          message: `Successfully ${isTurningOnCap ? 'enabled' : 'disabled'} spend cap`,
        })
        onClose()
      },
      onError: (error) => {
        ui.setNotification({
          error,
          category: 'error',
          message: `Unable to toggle spend cap: ${error.message}`,
        })
      },
    })

  useEffect(() => {
    if (visible && subscription !== undefined) {
      setSelectedOption(isSpendCapOn ? 'on' : 'off')
      Telemetry.sendActivity(
        {
          activity: 'Side Panel Viewed',
          source: 'Dashboard',
          data: {
            title: 'Spend cap',
            section: 'Cost Control',
          },
          projectRef,
        },
        router
      )
    }
  }, [visible, isLoading, subscription, isSpendCapOn])

  const onConfirm = async () => {
    if (!projectRef) return console.error('Project ref is required')

    const tier = (
      selectedOption === 'on' ? PRICING_TIER_PRODUCT_IDS.PRO : PRICING_TIER_PRODUCT_IDS.PAYG
    ) as 'tier_pro' | 'tier_payg'
<<<<<<< HEAD
    await updateSubscriptionTier({ projectRef, tier })
    ui.setNotification({
      category: 'success',
      message: `Successfully ${isTurningOnCap ? 'enabled' : 'disabled'} spend cap`,
    })
    onClose()
=======
    updateSubscriptionTier({ projectRef, tier })
>>>>>>> 41bd4ca2
  }

  const billingMetricCategories: (keyof typeof pricing)[] = [
    'database',
    'auth',
    'storage',
    'realtime',
    'edge_functions',
  ]

  return (
    <SidePanel
      size="large"
      loading={isLoading || isUpdating}
      disabled={isFreePlan || isLoading || !hasChanges || isUpdating || !canUpdateSpendCap}
      visible={visible}
      onCancel={onClose}
      onConfirm={onConfirm}
      header={
        <div className="flex items-center justify-between">
          <h4>Spend cap</h4>
          <Link href="https://supabase.com/docs/guides/platform/spend-cap">
            <a target="_blank" rel="noreferrer">
              <Button type="default" icon={<IconExternalLink strokeWidth={1.5} />}>
                About spend cap
              </Button>
            </a>
          </Link>
        </div>
      }
      tooltip={!canUpdateSpendCap ? 'You do not have permission to update spend cap' : undefined}
    >
      <SidePanel.Content>
        <div className="py-6 space-y-4">
          <p className="text-sm">
            Use the spend cap to manage project usage and costs, and control whether the project can
            exceed the included quota allowance of any billed line item in a billing cycle
          </p>

          <Collapsible open={showUsageCosts} onOpenChange={setShowUsageCosts}>
            <Collapsible.Trigger asChild>
              <div className="flex items-center space-x-2 cursor-pointer">
                <IconChevronRight
                  strokeWidth={1.5}
                  size={16}
                  className={showUsageCosts ? 'rotate-90' : ''}
                />
                <p className="text-sm text-scale-1100">
                  How are each resource charged after exceeding the included quota?
                </p>
              </div>
            </Collapsible.Trigger>
            <Collapsible.Content asChild>
              <Table
                className="mt-4"
                head={
                  <>
                    <Table.th>
                      <p className="text-xs">Item</p>
                    </Table.th>
                    <Table.th>
                      <p className="text-xs">Rate</p>
                    </Table.th>
                  </>
                }
                body={billingMetricCategories.map((categoryId) => {
                  const category = pricing[categoryId]
                  const usageItems = category.features.filter((it: any) => it.usage_based)

                  return (
                    <>
                      <Table.tr key={categoryId}>
                        <Table.td>
                          <p className="text-xs text-scale-1200">{category.title}</p>
                        </Table.td>
                        <Table.td>{null}</Table.td>
                      </Table.tr>
                      {usageItems.map((item: any) => {
                        return (
                          <Table.tr key={item.title}>
                            <Table.td>
                              <p className="text-xs pl-4">{item.title}</p>
                            </Table.td>
                            <Table.td>
                              <p className="text-xs pl-4">
                                {item.plans[subscription?.plan?.id || 'pro']}
                              </p>
                            </Table.td>
                          </Table.tr>
                        )
                      })}
                    </>
                  )
                })}
              />
            </Collapsible.Content>
          </Collapsible>

          {isFreePlan && (
            <Alert
              withIcon
              variant="info"
              title="Toggling of the spend cap is only available on the Pro plan"
              actions={
                <Button type="default" onClick={() => snap.setPanelKey('subscriptionPlan')}>
                  View available plans
                </Button>
              }
            >
              Upgrade your plan to disable the spend cap
            </Alert>
          )}

          <div className="!mt-8 pb-4">
            <div className="flex gap-3">
              {SPEND_CAP_OPTIONS.map((option) => {
                const isSelected = selectedOption === option.value

                return (
                  <div
                    key={option.value}
                    className={clsx('col-span-4 group space-y-1', isFreePlan && 'opacity-75')}
                    onClick={() => {
                      !isFreePlan && setSelectedOption(option.value)
                      Telemetry.sendActivity(
                        {
                          activity: 'Option Selected',
                          source: 'Dashboard',
                          data: {
                            title: 'Spend cap',
                            section: 'Cost Control',
                            option: option.name,
                          },
                          projectRef,
                        },
                        router
                      )
                    }}
                  >
                    <img
                      alt="Spend Cap"
                      className={clsx(
                        'relative rounded-xl transition border bg-no-repeat bg-center bg-cover w-[160px] h-[96px]',
                        isSelected
                          ? 'border-scale-1200'
                          : 'border-scale-900 opacity-50 group-hover:border-scale-1000 group-hover:opacity-100',
                        !isFreePlan && 'cursor-pointer',
                        !isFreePlan && !isSelected && 'group-hover:border-scale-1100'
                      )}
                      width={160}
                      height={96}
                      src={isDarkMode ? option.imageUrl : option.imageUrlLight}
                    />

                    <p
                      className={clsx(
                        'text-sm transition',
                        !isFreePlan && 'group-hover:text-scale-1200',
                        isSelected ? 'text-scale-1200' : 'text-scale-1000'
                      )}
                    >
                      {option.name}
                    </p>
                  </div>
                )
              })}
            </div>
          </div>

          {selectedOption === 'on' ? (
            <Alert
              withIcon
              variant="warning"
              title="Your project could become unresponsive or enter read only mode"
            >
              Exceeding the included quota allowance with spend cap enabled can cause your project
              to become unresponsive or enter read only mode.
            </Alert>
          ) : (
            <Alert
              withIcon
              variant="info"
              title="Charges apply for usage beyond included quota allowance"
            >
              Your project will always remain responsive and active, and charges only apply when
              exceeding the included quota limit.
            </Alert>
          )}

          {hasChanges && (
            <>
              <p className="text-sm">
                {selectedOption === 'on'
                  ? 'Upon clicking confirm, spend cap will be enabled for your project and you will no longer be charged any extra for usage.'
                  : 'Upon clicking confirm, spend cap will be disabled for your project and you will be charged for any usage beyong the included quota.'}
              </p>
            </>
          )}
        </div>
      </SidePanel.Content>
    </SidePanel>
  )
}

export default SpendCapSidePanel<|MERGE_RESOLUTION|>--- conflicted
+++ resolved
@@ -53,20 +53,6 @@
   const onClose = () => snap.setPanelKey(undefined)
 
   const { data: subscription, isLoading } = useProjectSubscriptionV2Query({ projectRef })
-<<<<<<< HEAD
-  const { mutateAsync: updateSubscriptionTier, isLoading: isUpdating } =
-    useProjectSubscriptionUpdateMutation({
-      onError: (error) => {
-        ui.setNotification({
-          error,
-          category: 'error',
-          message: `Unable to toggle spend cap: ${error.message}`,
-        })
-      },
-    })
-
-=======
->>>>>>> 41bd4ca2
   const isFreePlan = subscription?.plan?.id === 'free'
   const isSpendCapOn = !subscription?.usage_billing_enabled
   const isTurningOnCap = !isSpendCapOn && selectedOption === 'on'
@@ -114,16 +100,7 @@
     const tier = (
       selectedOption === 'on' ? PRICING_TIER_PRODUCT_IDS.PRO : PRICING_TIER_PRODUCT_IDS.PAYG
     ) as 'tier_pro' | 'tier_payg'
-<<<<<<< HEAD
-    await updateSubscriptionTier({ projectRef, tier })
-    ui.setNotification({
-      category: 'success',
-      message: `Successfully ${isTurningOnCap ? 'enabled' : 'disabled'} spend cap`,
-    })
-    onClose()
-=======
     updateSubscriptionTier({ projectRef, tier })
->>>>>>> 41bd4ca2
   }
 
   const billingMetricCategories: (keyof typeof pricing)[] = [

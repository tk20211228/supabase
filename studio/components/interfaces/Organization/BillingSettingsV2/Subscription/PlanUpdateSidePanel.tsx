import * as Tooltip from '@radix-ui/react-tooltip'
import { PermissionAction } from '@supabase/shared-types/out/constants'
import clsx from 'clsx'
import Link from 'next/link'
import { useEffect, useState } from 'react'

import ShimmeringLoader from 'components/ui/ShimmeringLoader'
import { useOrgPlansQuery } from 'data/subscriptions/org-plans-query'
import { useOrgSubscriptionQuery } from 'data/subscriptions/org-subscription-query'
import { useOrgSubscriptionUpdateMutation } from 'data/subscriptions/org-subscription-update-mutation'
import { useCheckPermissions, useSelectedOrganization, useStore } from 'hooks'
import { PRICING_TIER_PRODUCT_IDS } from 'lib/constants'
import Telemetry from 'lib/telemetry'
import { useRouter } from 'next/router'
import { plans as subscriptionsPlans } from 'shared-data/plans'
import { useOrgSettingsPageStateSnapshot } from 'state/organization-settings'
import { Button, IconCheck, IconExternalLink, Modal, SidePanel } from 'ui'
import DowngradeModal from './DowngradeModal'
import EnterpriseCard from './EnterpriseCard'
import ExitSurveyModal from './ExitSurveyModal'
import MembersExceedLimitModal from './MembersExceedLimitModal'
import PaymentMethodSelection from './PaymentMethodSelection'
import { useFreeProjectLimitCheckQuery } from 'data/organizations/free-project-limit-check-query'

// [Joshen TODO] Need to remove all contexts of "projects"

const PlanUpdateSidePanel = () => {
  const { ui } = useStore()
  const router = useRouter()
  const selectedOrganization = useSelectedOrganization()
  const slug = selectedOrganization?.slug

  const [showExitSurvey, setShowExitSurvey] = useState(false)
  const [selectedPaymentMethod, setSelectedPaymentMethod] = useState<string>()
  const [showDowngradeError, setShowDowngradeError] = useState(false)
  const [selectedTier, setSelectedTier] = useState<'tier_free' | 'tier_pro' | 'tier_team'>()

  const canUpdateSubscription = useCheckPermissions(
    PermissionAction.BILLING_WRITE,
    'stripe.subscriptions'
  )

  const snap = useOrgSettingsPageStateSnapshot()
  const visible = snap.panelKey === 'subscriptionPlan'
  const onClose = () => snap.setPanelKey(undefined)

  const { data: subscription } = useOrgSubscriptionQuery({ orgSlug: slug })
  const { data: plans, isLoading: isLoadingPlans } = useOrgPlansQuery({ orgSlug: slug })
  const { data: membersExceededLimit } = useFreeProjectLimitCheckQuery({ slug })
<<<<<<< HEAD
  const { mutateAsync: updateOrgSubscription, isLoading: isUpdating } =
    useOrgSubscriptionUpdateMutation({
=======
  const { mutate: updateOrgSubscription, isLoading: isUpdating } = useOrgSubscriptionUpdateMutation(
    {
      onSuccess: () => {
        ui.setNotification({
          category: 'success',
          message: `Successfully updated subscription to ${subscriptionPlanMeta?.name}!`,
        })
        setSelectedTier(undefined)
        onClose()
        window.scrollTo({ top: 0, left: 0, behavior: 'smooth' })
      },
>>>>>>> 41bd4ca2
      onError: (error) => {
        ui.setNotification({
          error,
          category: 'error',
          message: `Unable to update subscription: ${error.message}`,
        })
      },
<<<<<<< HEAD
    })
=======
    }
  )
>>>>>>> 41bd4ca2

  const availablePlans = plans ?? []
  const hasMembersExceedingFreeTierLimit = (membersExceededLimit || []).length > 0
  const subscriptionPlanMeta = subscriptionsPlans.find((tier) => tier.id === selectedTier)
  const selectedPlanMeta = availablePlans.find(
    (plan) => plan.id === selectedTier?.split('tier_')[1]
  )

  useEffect(() => {
    if (visible) {
      setSelectedTier(undefined)
      Telemetry.sendActivity(
        {
          activity: 'Side Panel Viewed',
          source: 'Dashboard',
          data: {
            title: 'Change Subscription Plan',
            section: 'Subscription plan',
          },
          ...(slug && { orgSlug: slug }),
        },
        router
      )
    }
    // eslint-disable-next-line react-hooks/exhaustive-deps
  }, [visible])

  const onConfirmDowngrade = () => {
    setSelectedTier(undefined)
    if (hasMembersExceedingFreeTierLimit) {
      setShowDowngradeError(true)
    } else {
      setShowExitSurvey(true)
    }
  }

  const onUpdateSubscription = async () => {
    if (!slug) return console.error('org slug is required')
    if (!selectedTier) return console.error('Selected plan is required')
    if (!selectedPaymentMethod) {
      return ui.setNotification({ category: 'error', message: 'Please select a payment method' })
    }

<<<<<<< HEAD
    await updateOrgSubscription({
      slug,
      tier: selectedTier,
      paymentMethod: selectedPaymentMethod,
    })
    ui.setNotification({
      category: 'success',
      message: `Successfully updated subscription to ${subscriptionPlanMeta?.name}!`,
    })
    setSelectedTier(undefined)
    onClose()
    window.scrollTo({ top: 0, left: 0, behavior: 'smooth' })
=======
    updateOrgSubscription({ slug, tier: selectedTier, paymentMethod: selectedPaymentMethod })
>>>>>>> 41bd4ca2
  }

  return (
    <>
      <SidePanel
        hideFooter
        size="xxlarge"
        visible={visible}
        onCancel={() => onClose()}
        header={
          <div className="flex items-center justify-between">
            <h4>Change subscription plan for {selectedOrganization?.name}</h4>
            <Link href="https://supabase.com/pricing">
              <a target="_blank" rel="noreferrer">
                <Button type="default" icon={<IconExternalLink strokeWidth={1.5} />}>
                  Pricing
                </Button>
              </a>
            </Link>
          </div>
        }
      >
        <SidePanel.Content>
          <div className="py-6 grid grid-cols-12 gap-3">
            {subscriptionsPlans.map((plan) => {
              const planMeta = availablePlans.find((p) => p.id === plan.id.split('tier_')[1])
              const tierMeta = subscriptionsPlans.find((it) => it.id === plan.id)
              const price = planMeta?.price ?? 0
              const isDowngradeOption = planMeta?.change_type === 'downgrade'
              const isCurrentPlan = planMeta?.id === subscription?.plan?.id

              if (plan.id === 'tier_enterprise') {
                return <EnterpriseCard key={plan.id} plan={plan} isCurrentPlan={isCurrentPlan} />
              }

              return (
                <div
                  key={plan.id}
                  className={clsx(
                    'border rounded-md px-4 py-4 flex flex-col items-start justify-between',
                    plan.id === 'tier_enterprise' ? 'col-span-12' : 'col-span-12 md:col-span-4',
                    plan.id === 'tier_enterprise' ? 'bg-scale-200' : 'bg-scale-300'
                  )}
                >
                  <div className="w-full">
                    <div className="flex items-center space-x-2">
                      <p className={clsx('text-brand-900 text-sm uppercase')}>{plan.name}</p>
                      {isCurrentPlan ? (
                        <div className="text-xs bg-scale-500 text-scale-1000 rounded px-2 py-0.5">
                          Current plan
                        </div>
                      ) : plan.nameBadge ? (
                        <div className="text-xs bg-brand-400 text-brand-900 rounded px-2 py-0.5">
                          {plan.nameBadge}
                        </div>
                      ) : (
                        <></>
                      )}
                    </div>
                    <div className="mt-4 flex items-center space-x-1">
                      {(price ?? 0) > 0 && <p className="text-scale-1000 text-sm">From</p>}
                      {isLoadingPlans ? (
                        <div className="h-[28px] flex items-center justify-center">
                          <ShimmeringLoader className="w-[30px] h-[24px]" />
                        </div>
                      ) : (
                        <p className="text-scale-1200 text-lg">${price}</p>
                      )}
                      <p className="text-scale-1000 text-sm">{tierMeta?.costUnitOrg}</p>
                    </div>
                    <div className={clsx('flex mt-1 mb-4', !tierMeta?.warning && 'opacity-0')}>
                      <div className="bg-scale-200 text-brand-1100 border shadow-sm rounded-md bg-opacity-30 py-0.5 px-2 text-xs">
                        {tierMeta?.warning}
                      </div>
                    </div>
                    {isCurrentPlan ? (
                      <Button block disabled type="default">
                        Current plan
                      </Button>
                    ) : (
                      <Tooltip.Root delayDuration={0}>
                        <Tooltip.Trigger asChild>
                          <div>
                            <Button
                              block
                              disabled={
                                // no self-serve downgrades from team plan right now
                                (plan.id !== PRICING_TIER_PRODUCT_IDS.TEAM &&
                                  ['enterprise'].includes(subscription?.plan?.id || '')) ||
                                !canUpdateSubscription
                              }
                              type={isDowngradeOption ? 'default' : 'primary'}
                              onClick={() => {
                                setSelectedTier(plan.id as any)
                                Telemetry.sendActivity(
                                  {
                                    activity: 'Popup Viewed',
                                    source: 'Dashboard',
                                    data: {
                                      title: isDowngradeOption
                                        ? 'Downgrade'
                                        : 'Upgrade' + ' to ' + plan.name,
                                      section: 'Subscription plan',
                                    },
                                    ...(slug && { orgSlug: slug }),
                                  },
                                  router
                                )
                              }}
                            >
                              {isDowngradeOption ? 'Downgrade' : 'Upgrade'} to {plan.name}
                            </Button>
                          </div>
                        </Tooltip.Trigger>
                        {!canUpdateSubscription ? (
                          <Tooltip.Portal>
                            <Tooltip.Content side="bottom">
                              <Tooltip.Arrow className="radix-tooltip-arrow" />
                              <div
                                className={[
                                  'rounded bg-scale-100 py-1 px-2 leading-none shadow',
                                  'border border-scale-200',
                                ].join(' ')}
                              >
                                <span className="text-xs text-scale-1200">
                                  You do not have permission to change the subscription plan.
                                </span>
                              </div>
                            </Tooltip.Content>
                          </Tooltip.Portal>
                        ) : null}
                      </Tooltip.Root>
                    )}

                    <div className="border-t my-6" />

                    <ul role="list">
                      {(plan.featuresOrg || plan.features).map((feature) => (
                        <li key={feature} className="flex py-2">
                          <div className="w-[12px]">
                            <IconCheck
                              className="h-3 w-3 text-brand-900 translate-y-[2.5px]"
                              aria-hidden="true"
                              strokeWidth={3}
                            />
                          </div>
                          <p className="ml-3 text-xs text-scale-1100">{feature}</p>
                        </li>
                      ))}
                    </ul>
                  </div>

                  {plan.footer && (
                    <div className="border-t pt-4 mt-4">
                      <p className="text-scale-1000 text-xs">{plan.footer}</p>
                    </div>
                  )}
                </div>
              )
            })}
          </div>
        </SidePanel.Content>
      </SidePanel>

      <DowngradeModal
        visible={selectedTier === 'tier_free'}
        selectedPlan={subscriptionPlanMeta}
        subscription={subscription}
        onClose={() => setSelectedTier(undefined)}
        onConfirm={onConfirmDowngrade}
      />

      <Modal
        loading={isUpdating}
        alignFooter="right"
        className="!w-[450px]"
        visible={selectedTier !== undefined && selectedTier !== 'tier_free'}
        onCancel={() => setSelectedTier(undefined)}
        onConfirm={onUpdateSubscription}
        overlayClassName="pointer-events-none"
        header={`Confirm to upgrade to ${subscriptionPlanMeta?.name}`}
      >
        <Modal.Content>
          <div className="py-6 space-y-2">
            <p className="text-sm">
              Upon clicking confirm, the amount of ${selectedPlanMeta?.price ?? 'Unknown'} will be
              added to your monthly invoice and your credit card will be charged immediately.
              Changing the plan resets your billing cycle and may result in a prorated charge for
              previous usage.
            </p>
            <p className="text-sm text-scale-1000">
              You will also be able to change your project's add-ons after upgrading your plan.
            </p>
            <div className="!mt-6">
              <PaymentMethodSelection
                selectedPaymentMethod={selectedPaymentMethod}
                onSelectPaymentMethod={setSelectedPaymentMethod}
              />
            </div>
          </div>
        </Modal.Content>
      </Modal>

      <MembersExceedLimitModal
        visible={showDowngradeError}
        onClose={() => setShowDowngradeError(false)}
      />

      <ExitSurveyModal
        visible={showExitSurvey}
        subscription={subscription}
        onClose={(success?: boolean) => {
          setShowExitSurvey(false)
          if (success) onClose()
        }}
      />
    </>
  )
}

export default PlanUpdateSidePanel<|MERGE_RESOLUTION|>--- conflicted
+++ resolved
@@ -47,10 +47,6 @@
   const { data: subscription } = useOrgSubscriptionQuery({ orgSlug: slug })
   const { data: plans, isLoading: isLoadingPlans } = useOrgPlansQuery({ orgSlug: slug })
   const { data: membersExceededLimit } = useFreeProjectLimitCheckQuery({ slug })
-<<<<<<< HEAD
-  const { mutateAsync: updateOrgSubscription, isLoading: isUpdating } =
-    useOrgSubscriptionUpdateMutation({
-=======
   const { mutate: updateOrgSubscription, isLoading: isUpdating } = useOrgSubscriptionUpdateMutation(
     {
       onSuccess: () => {
@@ -62,7 +58,6 @@
         onClose()
         window.scrollTo({ top: 0, left: 0, behavior: 'smooth' })
       },
->>>>>>> 41bd4ca2
       onError: (error) => {
         ui.setNotification({
           error,
@@ -70,12 +65,8 @@
           message: `Unable to update subscription: ${error.message}`,
         })
       },
-<<<<<<< HEAD
-    })
-=======
     }
   )
->>>>>>> 41bd4ca2
 
   const availablePlans = plans ?? []
   const hasMembersExceedingFreeTierLimit = (membersExceededLimit || []).length > 0
@@ -119,22 +110,7 @@
       return ui.setNotification({ category: 'error', message: 'Please select a payment method' })
     }
 
-<<<<<<< HEAD
-    await updateOrgSubscription({
-      slug,
-      tier: selectedTier,
-      paymentMethod: selectedPaymentMethod,
-    })
-    ui.setNotification({
-      category: 'success',
-      message: `Successfully updated subscription to ${subscriptionPlanMeta?.name}!`,
-    })
-    setSelectedTier(undefined)
-    onClose()
-    window.scrollTo({ top: 0, left: 0, behavior: 'smooth' })
-=======
     updateOrgSubscription({ slug, tier: selectedTier, paymentMethod: selectedPaymentMethod })
->>>>>>> 41bd4ca2
   }
 
   return (

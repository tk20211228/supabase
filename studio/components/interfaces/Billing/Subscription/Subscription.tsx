import dayjs from 'dayjs'
import { FC } from 'react'
import { useRouter } from 'next/router'
import { Button, Loading } from 'ui'
import * as Tooltip from '@radix-ui/react-tooltip'
import { PermissionAction } from '@supabase/shared-types/out/constants'

import { checkPermissions, useStore, useFlag, useParams } from 'hooks'
import { STRIPE_PRODUCT_IDS } from 'lib/constants'
import { formatBytes } from 'lib/helpers'

import { PRICING_TIER_PRODUCT_IDS } from 'lib/constants'
import CostBreakdownRow from './CostBreakdownRow'
import { StripeSubscription } from './Subscription.types'
import NoPermission from 'components/ui/NoPermission'
import { USAGE_BASED_PRODUCTS } from 'components/interfaces/Billing/Billing.constants'
import { ProjectUsageResponse, useProjectUsageQuery } from 'data/usage/project-usage-query'

interface Props {
  project: any
  subscription: StripeSubscription
  loading?: boolean
  showProjectName?: boolean
  currentPeriodStart: number
  currentPeriodEnd: number
}

const Subscription: FC<Props> = ({
  project,
  subscription,
  loading = false,
  showProjectName = false,
  currentPeriodStart,
  currentPeriodEnd,
}) => {
  const { ui } = useStore()
  const router = useRouter()
<<<<<<< HEAD
  const { ref: projectRef } = useParams()
  const enablePermissions = useFlag('enablePermissions')
=======

  const { ref } = router.query
>>>>>>> 38a986cb
  const projectUpdateDisabled = useFlag('disableProjectCreationAndUpdate')

  const canReadSubscription = checkPermissions(PermissionAction.READ, 'subscriptions')
  const canUpdateSubscription = checkPermissions(
    PermissionAction.BILLING_WRITE,
    'stripe.subscriptions'
  )

  const { data: usage, isLoading: loadingUsage } = useProjectUsageQuery({ projectRef })

  const isPayg = subscription?.tier.prod_id === STRIPE_PRODUCT_IDS.PAYG
  const isEnterprise = subscription.tier.supabase_prod_id === PRICING_TIER_PRODUCT_IDS.ENTERPRISE

  const addOns = subscription?.addons ?? []
  const paid = subscription && subscription.tier.unit_amount > 0
  const basePlanCost = subscription?.tier.unit_amount / 100

  const deriveTotalCost = (): number => {
    const totalAddOnCost = addOns
      .map((addOn) => addOn.unit_amount / 100)
      .reduce((prev, current) => prev + current, 0)
    const totalUsageCost =
      usage === undefined
        ? 0
        : Object.keys(usage)
            .map((productKey) => {
              return usage[productKey as keyof ProjectUsageResponse].cost
            })
            .reduce((prev, current) => prev + current, 0)

    return basePlanCost + totalAddOnCost + totalUsageCost
  }

  return (
    <Loading active={loading || loadingUsage}>
      <div className="mb-8 w-full overflow-hidden rounded border border-panel-border-light dark:border-panel-border-dark">
        <div className="bg-panel-body-light dark:bg-panel-body-dark">
          <div className="flex items-center justify-between px-6 pt-4">
            <div className="flex flex-col">
              <p className="text-sm text-scale-1100">
                {showProjectName ? project.name : 'Current subscription'}
              </p>
              <h3 className="mb-0 text-xl">{subscription?.tier.name ?? '-'}</h3>
            </div>
            <div className="flex flex-col items-end space-y-2">
              <Tooltip.Root delayDuration={0}>
                <Tooltip.Trigger>
                  <Button
                    disabled={!canUpdateSubscription || projectUpdateDisabled}
                    onClick={() => {
                      const url = isEnterprise
                        ? `/project/${project.ref}/settings/billing/update/enterprise`
                        : `/project/${project.ref}/settings/billing/update`
                      router.push(url)
                    }}
                    type="primary"
                  >
                    {isEnterprise ? 'Change add-ons' : 'Change subscription'}
                  </Button>
                </Tooltip.Trigger>
                {!canUpdateSubscription || projectUpdateDisabled ? (
                  <Tooltip.Content side="bottom">
                    <Tooltip.Arrow className="radix-tooltip-arrow" />
                    <div
                      className={[
                        'border border-scale-200 text-center', //border
                        'rounded bg-scale-100 py-1 px-2 leading-none shadow', // background
                      ].join(' ')}
                    >
                      <span className="text-xs text-scale-1200">
                        {projectUpdateDisabled ? (
                          <>
                            Subscription changes are currently disabled.
                            <br />
                            Our engineers are working on a fix.
                          </>
                        ) : !canUpdateSubscription ? (
                          'You need additional permissions to amend subscriptions'
                        ) : (
                          ''
                        )}
                      </span>
                    </div>
                  </Tooltip.Content>
                ) : (
                  <></>
                )}
              </Tooltip.Root>
            </div>
          </div>
          {paid && (
            <div className="px-6 pt-4">
              <p>
                The next payment for this plan will be occur on{' '}
                {dayjs.unix(currentPeriodEnd).utc().format('MMM D, YYYY')}.
              </p>
            </div>
          )}
          <div className="mt-2 px-6 pb-4">
            <p className="text-sm text-scale-1100">
              See our{' '}
              <a href="https://supabase.com/pricing" target="_blank" className="underline">
                pricing
              </a>{' '}
              for a more detailed analysis of what Supabase has on offer.
            </p>
          </div>

          {!canReadSubscription ? (
            <div className="px-6 pb-4">
              <NoPermission resourceText="view this project's subscription" />
            </div>
          ) : !loading && subscription ? (
            // Cost breakdown
            <>
              <div className="relative flex items-center border-t border-panel-border-light px-6 py-3 dark:border-panel-border-dark">
                <div className="w-[40%]">
                  <p className="text-xs uppercase text-scale-900">Item</p>
                </div>
                <div className="flex w-[20%] justify-end">
                  <p className="text-xs uppercase text-scale-900">Amount</p>
                </div>
                <div className="flex w-[20%] justify-end">
                  <p className="text-xs uppercase text-scale-900">Unit Price</p>
                </div>
                <div className="flex w-[20%] justify-end">
                  <p className="text-xs uppercase text-scale-900">Price</p>
                </div>
              </div>
              <CostBreakdownRow
                item="Base Plan"
                amount={1}
                unitPrice={basePlanCost.toFixed(2)}
                price={basePlanCost.toFixed(2)}
              />
              {addOns.map((addOn) => (
                <CostBreakdownRow
                  key={addOn.prod_id}
                  item={addOn.name}
                  amount={1}
                  unitPrice={addOn.unit_amount / 100}
                  price={addOn.unit_amount / 100}
                />
              ))}
              {isPayg &&
                USAGE_BASED_PRODUCTS.map((product) => {
                  return product.features.map((feature) => {
                    const amount = usage?.[feature.key as keyof ProjectUsageResponse]?.usage ?? 0
                    const limit = usage?.[feature.key as keyof ProjectUsageResponse]?.limit ?? 0
                    const cost = (
                      usage?.[feature.key as keyof ProjectUsageResponse]?.cost ?? 0
                    ).toFixed(2)

                    return (
                      <CostBreakdownRow
                        key={feature.key}
                        item={feature.title}
                        amount={
                          feature.units === 'bytes' ? formatBytes(amount) : amount.toLocaleString()
                        }
                        unitPrice={
                          feature.units === 'bytes'
                            ? `${feature.costPerUnit}/GB`
                            : feature.costPerUnit
                        }
                        price={cost}
                        note={
                          feature.units === 'bytes'
                            ? `${formatBytes(limit)} included`
                            : `${limit.toLocaleString()} included`
                        }
                      />
                    )
                  })
                })}
              <div
                className={[
                  'relative flex items-center border-t px-6 py-3',
                  'border-panel-border-light dark:border-panel-border-dark',
                ].join(' ')}
              >
                <div className="w-[80%]">
                  <p className="text-sm text-scale-1100">
                    Estimated cost for {dayjs.unix(currentPeriodStart).utc().format('MMM D, YYYY')}{' '}
                    - {dayjs.unix(currentPeriodEnd).utc().format('MMM D, YYYY')} so far
                  </p>
                </div>
                <div className="flex w-[20%] items-center justify-end space-x-1">
                  <p className="text-scale-1100">$</p>
                  <h3 className="m-0 text-xl">{deriveTotalCost().toFixed(2)}</h3>
                </div>
              </div>
            </>
          ) : (
            <></>
          )}
        </div>
      </div>
    </Loading>
  )
}

export default Subscription<|MERGE_RESOLUTION|>--- conflicted
+++ resolved
@@ -35,13 +35,8 @@
 }) => {
   const { ui } = useStore()
   const router = useRouter()
-<<<<<<< HEAD
+
   const { ref: projectRef } = useParams()
-  const enablePermissions = useFlag('enablePermissions')
-=======
-
-  const { ref } = router.query
->>>>>>> 38a986cb
   const projectUpdateDisabled = useFlag('disableProjectCreationAndUpdate')
 
   const canReadSubscription = checkPermissions(PermissionAction.READ, 'subscriptions')
@@ -77,7 +72,7 @@
 
   return (
     <Loading active={loading || loadingUsage}>
-      <div className="mb-8 w-full overflow-hidden rounded border border-panel-border-light dark:border-panel-border-dark">
+      <div className="w-full mb-8 overflow-hidden border rounded border-panel-border-light dark:border-panel-border-dark">
         <div className="bg-panel-body-light dark:bg-panel-body-dark">
           <div className="flex items-center justify-between px-6 pt-4">
             <div className="flex flex-col">
@@ -140,7 +135,7 @@
               </p>
             </div>
           )}
-          <div className="mt-2 px-6 pb-4">
+          <div className="px-6 pb-4 mt-2">
             <p className="text-sm text-scale-1100">
               See our{' '}
               <a href="https://supabase.com/pricing" target="_blank" className="underline">
@@ -157,7 +152,7 @@
           ) : !loading && subscription ? (
             // Cost breakdown
             <>
-              <div className="relative flex items-center border-t border-panel-border-light px-6 py-3 dark:border-panel-border-dark">
+              <div className="relative flex items-center px-6 py-3 border-t border-panel-border-light dark:border-panel-border-dark">
                 <div className="w-[40%]">
                   <p className="text-xs uppercase text-scale-900">Item</p>
                 </div>

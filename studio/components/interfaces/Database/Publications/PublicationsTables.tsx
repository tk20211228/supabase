--- conflicted
+++ resolved
@@ -1,6 +1,5 @@
 import type { PostgresPublication } from '@supabase/postgres-meta'
 import { PermissionAction } from '@supabase/shared-types/out/constants'
-<<<<<<< HEAD
 import { useState } from 'react'
 
 import { useProjectContext } from 'components/layouts/ProjectLayout/ProjectContext'
@@ -9,20 +8,9 @@
 import InformationBox from 'components/ui/InformationBox'
 import Connecting from 'components/ui/Loading/Loading'
 import { useTablesQuery } from 'data/tables/tables-query'
-import { checkPermissions } from 'hooks'
+import { useCheckPermissions } from 'hooks'
 import { EXCLUDED_SCHEMAS } from 'lib/constants/schemas'
 import { Button, IconAlertCircle, IconChevronLeft, IconSearch, Input } from 'ui'
-=======
-import { observer } from 'mobx-react-lite'
-import { useState } from 'react'
-import { Button, IconAlertCircle, IconChevronLeft, IconSearch, Input } from 'ui'
-
-import NoSearchResults from 'components/to-be-cleaned/NoSearchResults'
-import Table from 'components/to-be-cleaned/Table'
-import InformationBox from 'components/ui/InformationBox'
-import { useCheckPermissions, useStore } from 'hooks'
-import { EXCLUDED_SCHEMAS } from 'lib/constants/schemas'
->>>>>>> e8dc502b
 import PublicationsTableItem from './PublicationsTableItem'
 
 interface PublicationsTablesProps {

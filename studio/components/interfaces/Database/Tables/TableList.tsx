--- conflicted
+++ resolved
@@ -1,13 +1,18 @@
-<<<<<<< HEAD
-import { useState } from 'react'
-=======
 import * as Tooltip from '@radix-ui/react-tooltip'
-import type { PostgresSchema, PostgresTable } from '@supabase/postgres-meta'
+import type { PostgresTable } from '@supabase/postgres-meta'
 import { PermissionAction } from '@supabase/shared-types/out/constants'
 import { noop, partition } from 'lodash'
->>>>>>> 013fb847
 import { observer } from 'mobx-react-lite'
 import { useState } from 'react'
+
+import { useProjectContext } from 'components/layouts/ProjectLayout/ProjectContext'
+import NoSearchResults from 'components/to-be-cleaned/NoSearchResults'
+import Table from 'components/to-be-cleaned/Table'
+import ShimmeringLoader from 'components/ui/ShimmeringLoader'
+import { useSchemasQuery } from 'data/database/schemas-query'
+import { useCheckPermissions, useStore } from 'hooks'
+import { EXCLUDED_SCHEMAS } from 'lib/constants/schemas'
+import { useTableEditorStateSnapshot } from 'state/table-editor'
 import {
   Button,
   IconCheck,
@@ -20,33 +25,8 @@
   Input,
   Listbox,
 } from 'ui'
-<<<<<<< HEAD
-import { noop, partition } from 'lodash'
-import * as Tooltip from '@radix-ui/react-tooltip'
-import { PermissionAction } from '@supabase/shared-types/out/constants'
-import type { PostgresTable, PostgresSchema } from '@supabase/postgres-meta'
-
-import { useStore, checkPermissions } from 'hooks'
-import { EXCLUDED_SCHEMAS } from 'lib/constants/schemas'
-import { useTableEditorStateSnapshot } from 'state/table-editor'
-import Table from 'components/to-be-cleaned/Table'
-import NoSearchResults from 'components/to-be-cleaned/NoSearchResults'
-import ShimmeringLoader from 'components/ui/ShimmeringLoader'
-import { useSchemasQuery } from 'data/database/schemas-query'
-import { useProjectContext } from 'components/layouts/ProjectLayout/ProjectContext'
-
-export interface TableListProps {
-=======
-
-import NoSearchResults from 'components/to-be-cleaned/NoSearchResults'
-import Table from 'components/to-be-cleaned/Table'
-import ShimmeringLoader from 'components/ui/ShimmeringLoader'
-import { useCheckPermissions, useStore } from 'hooks'
 
 interface TableListProps {
-  selectedSchema: string
-  onSelectSchema: (schema: string) => void
->>>>>>> 013fb847
   onAddTable: () => void
   onEditTable: (table: any) => void
   onDeleteTable: (table: any) => void
@@ -54,22 +34,14 @@
 }
 
 const TableList = ({
-<<<<<<< HEAD
-=======
-  selectedSchema,
-  onSelectSchema = noop,
->>>>>>> 013fb847
   onAddTable = noop,
   onEditTable = noop,
   onDeleteTable = noop,
   onOpenTable = noop,
 }: TableListProps) => {
-<<<<<<< HEAD
+  const { meta } = useStore()
   const { project } = useProjectContext()
   const snap = useTableEditorStateSnapshot()
-=======
->>>>>>> 013fb847
-  const { meta } = useStore()
   const { isLoading } = meta.tables
   const [filterString, setFilterString] = useState<string>('')
   const canUpdateTables = useCheckPermissions(PermissionAction.TENANT_SQL_ADMIN_WRITE, 'tables')

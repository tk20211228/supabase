--- conflicted
+++ resolved
@@ -229,21 +229,6 @@
             onOptionSelect={(format: string) => onUpdateField({ format, defaultValue: null })}
           />
 
-<<<<<<< HEAD
-=======
-          <div className="text-sm grid md:grid-cols-12 md:gap-x-4 ">
-            <p className="text-scale-1100 col-span-7 col-start-5 -mt-4">
-              <a
-                href="https://supabase.com/docs/guides/database/tables#data-types"
-                target="_blank"
-                className="underline inline-block gap-1 p-2 rounded-sm"
-              >
-                Learn more about data types
-              </a>
-            </p>
-          </div>
-
->>>>>>> 6b205545
           {isUndefined(columnFields.foreignKey) && (
             <div className="grid grid-cols-12 gap-4">
               {columnFields.format.includes('int') && (

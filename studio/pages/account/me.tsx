--- conflicted
+++ resolved
@@ -42,14 +42,10 @@
 const ProfileCard = observer(() => {
   const { ui } = useStore()
   const { profile, error, isLoading, isError, isSuccess } = useProfile()
-<<<<<<< HEAD
-  const { mutateAsync: updateProfile } = useProfileUpdateMutation({
-=======
   const { mutate: updateProfile, isLoading: isUpdating } = useProfileUpdateMutation({
     onSuccess: () => {
       ui.setNotification({ category: 'success', message: 'Successfully saved profile' })
     },
->>>>>>> 41bd4ca2
     onError: (error) => {
       ui.setNotification({
         error,
@@ -60,18 +56,10 @@
   })
 
   const updateUser = async (model: any) => {
-<<<<<<< HEAD
-    await updateProfile({
-      firstName: model.first_name,
-      lastName: model.last_name,
-    })
-    ui.setNotification({ category: 'success', message: 'Successfully saved profile' })
-=======
     updateProfile({
       firstName: model.first_name,
       lastName: model.last_name,
     })
->>>>>>> 41bd4ca2
   }
 
   return (
@@ -112,10 +100,7 @@
                 last_name: profile?.last_name ?? '',
               }}
               onSubmit={updateUser}
-<<<<<<< HEAD
-=======
               loading={isUpdating}
->>>>>>> 41bd4ca2
             />
           </section>
         </>

import { PermissionAction } from '@supabase/shared-types/out/constants'
import clsx from 'clsx'
<<<<<<< HEAD
import { IconLoader } from 'ui'
import { useEffect, useState } from 'react'
=======
import { useParams } from 'common'
>>>>>>> 013fb847
import { observer } from 'mobx-react-lite'
import { useEffect, useState } from 'react'
import { IconLoader } from 'ui'

<<<<<<< HEAD
import { NextPageWithLayout } from 'types'
import { checkPermissions, useStore } from 'hooks'
import { useParams } from 'common'
import { API_URL } from 'lib/constants'
import { post } from 'lib/common/fetch'
import { DatabaseLayout } from 'components/layouts'
import NoPermission from 'components/ui/NoPermission'
import HooksList from 'components/interfaces/Database/Hooks/HooksList/HooksList'
=======
>>>>>>> 013fb847
import DeleteHookModal from 'components/interfaces/Database/Hooks/DeleteHookModal'
import EditHookPanel from 'components/interfaces/Database/Hooks/EditHookPanel'
import HooksList from 'components/interfaces/Database/Hooks/HooksList/HooksList'
import { DatabaseLayout } from 'components/layouts'
import ProductEmptyState from 'components/to-be-cleaned/ProductEmptyState'
<<<<<<< HEAD
import { useSchemasQuery } from 'data/database/schemas-query'
import { useProjectContext } from 'components/layouts/ProjectLayout/ProjectContext'
=======
import NoPermission from 'components/ui/NoPermission'
import { useHooksEnableMutation } from 'data/database/hooks-enable-mutation'
import { useCheckPermissions, useStore } from 'hooks'
import { NextPageWithLayout } from 'types'
>>>>>>> 013fb847

const HooksPage: NextPageWithLayout = () => {
  const { project } = useProjectContext()
  const { meta, ui } = useStore()

<<<<<<< HEAD
  const { ref: projectRef } = useParams()

  const {
    data: schemas,
    isLoading: isSchemasLoading,
    refetch,
  } = useSchemasQuery({
    projectRef: project?.ref,
    connectionString: project?.connectionString,
  })
=======
  const { ref } = useParams()
  const schemas = meta.schemas.list()
  const { isLoading: isLoadingSchemas } = meta.schemas
>>>>>>> 013fb847

  const [selectedHook, setSelectedHook] = useState<any>()
  const [showCreateHookForm, setShowCreateHookForm] = useState<boolean>(false)
  const [showDeleteHookForm, setShowDeleteHookForm] = useState<boolean>(false)

<<<<<<< HEAD
  const isHooksEnabled =
    schemas?.some((schema: any) => schema.name === 'supabase_functions') ?? false
  const canReadWebhooks = checkPermissions(PermissionAction.TENANT_SQL_ADMIN_READ, 'triggers')
  const canCreateWebhooks = checkPermissions(PermissionAction.TENANT_SQL_ADMIN_WRITE, 'triggers')

  useEffect(() => {
    if (ui.selectedProject?.ref) meta.hooks.load()
  }, [ui.selectedProject?.ref])

  const enableHooksForProject = async () => {
    const res = await post(`${API_URL}/database/${projectRef}/hook-enable`, {})
    if (res.error) {
      ui.setNotification({
        category: 'error',
        message: `Failed to enable webhooks: ${res.error.message}`,
      })
    } else {
      refetch()
=======
  const isHooksEnabled = schemas.some((schema: any) => schema.name === 'supabase_functions')
  const canReadWebhooks = useCheckPermissions(PermissionAction.TENANT_SQL_ADMIN_READ, 'triggers')
  const canCreateWebhooks = useCheckPermissions(PermissionAction.TENANT_SQL_ADMIN_WRITE, 'triggers')

  const { mutate: enableHooks, isLoading: isEnablingHooks } = useHooksEnableMutation({
    onSuccess: () => {
      meta.schemas.load()
>>>>>>> 013fb847
      ui.setNotification({
        category: 'success',
        message: `Successfully enabled webhooks`,
      })
    },
  })

  useEffect(() => {
    if (ui.selectedProjectRef) meta.hooks.load()
  }, [ui.selectedProjectRef])

  const enableHooksForProject = async () => {
    if (!ref) return console.error('Project ref is required')
    enableHooks({ ref })
  }

  const createHook = () => {
    setSelectedHook(undefined)
    setShowCreateHookForm(true)
  }

  const editHook = (hook: any) => {
    setSelectedHook(hook)
    setShowCreateHookForm(true)
  }

  const deleteHook = (hook: any) => {
    setSelectedHook(hook)
    setShowDeleteHookForm(true)
  }

  if (!canReadWebhooks) {
    return <NoPermission isFullPage resourceText="view database webhooks" />
  }

  if (isSchemasLoading) {
    return (
      <div className="w-full h-full flex items-center justify-center space-x-2">
        <IconLoader className="animate-spin" size="tiny" strokeWidth={1.5} />
        <p className="text-sm text-scale-1100">Checking if hooks are enabled</p>
      </div>
    )
  }

  if (!isHooksEnabled) {
    return (
      <div className="w-full h-full flex items-center justify-center">
        <ProductEmptyState
          size="large"
          title="Database Webhooks"
          ctaButtonLabel="Enable webhooks"
          onClickCta={() => enableHooksForProject()}
          loading={isEnablingHooks}
          disabled={isEnablingHooks || !canCreateWebhooks}
          disabledMessage={
            !canCreateWebhooks ? 'You need additional permissions to enable webhooks' : undefined
          }
        >
          <p className="text-sm text-scale-1100">
            Database Webhooks can be used to trigger serverless functions or send requests to an
            HTTP endpoint.
          </p>
          <p className="text-sm text-scale-1100">Enable database webhooks on your project.</p>
        </ProductEmptyState>
      </div>
    )
  }

  return (
    <div
      className={clsx(
        'mx-auto flex flex-col px-5 pt-6 pb-14',
        'lg:pt-8 lg:px-14 1xl:px-28 2xl:px-32 h-full'
      )}
    >
      <HooksList createHook={createHook} editHook={editHook} deleteHook={deleteHook} />
      <EditHookPanel
        visible={showCreateHookForm}
        selectedHook={selectedHook}
        onClose={() => setShowCreateHookForm(false)}
      />
      <DeleteHookModal
        visible={showDeleteHookForm}
        selectedHook={selectedHook}
        onClose={() => setShowDeleteHookForm(false)}
      />
    </div>
  )
}

HooksPage.getLayout = (page) => <DatabaseLayout title="Hooks">{page}</DatabaseLayout>

export default observer(HooksPage)<|MERGE_RESOLUTION|>--- conflicted
+++ resolved
@@ -1,46 +1,26 @@
 import { PermissionAction } from '@supabase/shared-types/out/constants'
 import clsx from 'clsx'
-<<<<<<< HEAD
-import { IconLoader } from 'ui'
-import { useEffect, useState } from 'react'
-=======
-import { useParams } from 'common'
->>>>>>> 013fb847
 import { observer } from 'mobx-react-lite'
 import { useEffect, useState } from 'react'
-import { IconLoader } from 'ui'
 
-<<<<<<< HEAD
-import { NextPageWithLayout } from 'types'
-import { checkPermissions, useStore } from 'hooks'
 import { useParams } from 'common'
-import { API_URL } from 'lib/constants'
-import { post } from 'lib/common/fetch'
-import { DatabaseLayout } from 'components/layouts'
-import NoPermission from 'components/ui/NoPermission'
-import HooksList from 'components/interfaces/Database/Hooks/HooksList/HooksList'
-=======
->>>>>>> 013fb847
 import DeleteHookModal from 'components/interfaces/Database/Hooks/DeleteHookModal'
 import EditHookPanel from 'components/interfaces/Database/Hooks/EditHookPanel'
 import HooksList from 'components/interfaces/Database/Hooks/HooksList/HooksList'
 import { DatabaseLayout } from 'components/layouts'
+import { useProjectContext } from 'components/layouts/ProjectLayout/ProjectContext'
 import ProductEmptyState from 'components/to-be-cleaned/ProductEmptyState'
-<<<<<<< HEAD
-import { useSchemasQuery } from 'data/database/schemas-query'
-import { useProjectContext } from 'components/layouts/ProjectLayout/ProjectContext'
-=======
 import NoPermission from 'components/ui/NoPermission'
 import { useHooksEnableMutation } from 'data/database/hooks-enable-mutation'
+import { useSchemasQuery } from 'data/database/schemas-query'
 import { useCheckPermissions, useStore } from 'hooks'
 import { NextPageWithLayout } from 'types'
->>>>>>> 013fb847
+import { IconLoader } from 'ui'
 
 const HooksPage: NextPageWithLayout = () => {
   const { project } = useProjectContext()
   const { meta, ui } = useStore()
 
-<<<<<<< HEAD
   const { ref: projectRef } = useParams()
 
   const {
@@ -51,44 +31,18 @@
     projectRef: project?.ref,
     connectionString: project?.connectionString,
   })
-=======
-  const { ref } = useParams()
-  const schemas = meta.schemas.list()
-  const { isLoading: isLoadingSchemas } = meta.schemas
->>>>>>> 013fb847
 
   const [selectedHook, setSelectedHook] = useState<any>()
   const [showCreateHookForm, setShowCreateHookForm] = useState<boolean>(false)
   const [showDeleteHookForm, setShowDeleteHookForm] = useState<boolean>(false)
 
-<<<<<<< HEAD
-  const isHooksEnabled =
-    schemas?.some((schema: any) => schema.name === 'supabase_functions') ?? false
-  const canReadWebhooks = checkPermissions(PermissionAction.TENANT_SQL_ADMIN_READ, 'triggers')
-  const canCreateWebhooks = checkPermissions(PermissionAction.TENANT_SQL_ADMIN_WRITE, 'triggers')
-
-  useEffect(() => {
-    if (ui.selectedProject?.ref) meta.hooks.load()
-  }, [ui.selectedProject?.ref])
-
-  const enableHooksForProject = async () => {
-    const res = await post(`${API_URL}/database/${projectRef}/hook-enable`, {})
-    if (res.error) {
-      ui.setNotification({
-        category: 'error',
-        message: `Failed to enable webhooks: ${res.error.message}`,
-      })
-    } else {
-      refetch()
-=======
-  const isHooksEnabled = schemas.some((schema: any) => schema.name === 'supabase_functions')
+  const isHooksEnabled = schemas?.some((schema) => schema.name === 'supabase_functions')
   const canReadWebhooks = useCheckPermissions(PermissionAction.TENANT_SQL_ADMIN_READ, 'triggers')
   const canCreateWebhooks = useCheckPermissions(PermissionAction.TENANT_SQL_ADMIN_WRITE, 'triggers')
 
   const { mutate: enableHooks, isLoading: isEnablingHooks } = useHooksEnableMutation({
     onSuccess: () => {
-      meta.schemas.load()
->>>>>>> 013fb847
+      refetch()
       ui.setNotification({
         category: 'success',
         message: `Successfully enabled webhooks`,
@@ -101,8 +55,8 @@
   }, [ui.selectedProjectRef])
 
   const enableHooksForProject = async () => {
-    if (!ref) return console.error('Project ref is required')
-    enableHooks({ ref })
+    if (!projectRef) return console.error('Project ref is required')
+    enableHooks({ ref: projectRef })
   }
 
   const createHook = () => {

import { useRouter } from 'next/router'

<<<<<<< HEAD
import { NextPageWithLayout } from 'types'
import { useFlag, useStore } from 'hooks'
=======
>>>>>>> 944afc9f
import { useParams } from 'common/hooks'
import { TeamSettings } from 'components/interfaces/Organization'
import { OrganizationLayout } from 'components/layouts'
import Loading from 'components/ui/Loading'
import { usePermissionsQuery } from 'data/permissions/permissions-query'
import { useFlag, useSelectedOrganization } from 'hooks'
import { NextPageWithLayout } from 'types'
import { Tabs } from 'ui'

const OrgTeamSettings: NextPageWithLayout = () => {
  const { data: permissions } = usePermissionsQuery()
  const selectedOrganization = useSelectedOrganization()
  const { slug } = useParams()
  const router = useRouter()
  const showOAuthApps = useFlag('oauthApps')

  const showAuditLogs = useFlag('auditLogs')

  return (
    <>
      {selectedOrganization === undefined && (permissions ?? []).length === 0 ? (
        <Loading />
      ) : (
        <div className="p-4 pt-0">
          <div className="space-y-3">
            <section className="mt-4">
              <h1 className="text-3xl">{selectedOrganization?.name ?? 'Organization'} settings</h1>
            </section>
            <nav>
              <Tabs
                size="small"
                type="underlined"
                activeId="team"
                onChange={(id: any) => {
                  if (id !== 'team') router.push(`/org/${slug}/${id}`)
                }}
              >
                <Tabs.Panel id="general" label="General" />
                <Tabs.Panel id="team" label="Team" />
                <Tabs.Panel id="billing" label="Billing" />
                <Tabs.Panel id="invoices" label="Invoices" />
<<<<<<< HEAD
                {showAuditLogs && <Tabs.Panel id="audit" label="Audit Logs" />}
=======
                {showOAuthApps && <Tabs.Panel id="apps" label="OAuth Apps" />}
>>>>>>> 944afc9f
              </Tabs>
            </nav>
          </div>

          <div className="mb-8">
            <TeamSettings />
          </div>
        </div>
      )}
    </>
  )
}

OrgTeamSettings.getLayout = (page) => <OrganizationLayout>{page}</OrganizationLayout>

export default OrgTeamSettings<|MERGE_RESOLUTION|>--- conflicted
+++ resolved
@@ -1,10 +1,5 @@
 import { useRouter } from 'next/router'
 
-<<<<<<< HEAD
-import { NextPageWithLayout } from 'types'
-import { useFlag, useStore } from 'hooks'
-=======
->>>>>>> 944afc9f
 import { useParams } from 'common/hooks'
 import { TeamSettings } from 'components/interfaces/Organization'
 import { OrganizationLayout } from 'components/layouts'
@@ -15,17 +10,18 @@
 import { Tabs } from 'ui'
 
 const OrgTeamSettings: NextPageWithLayout = () => {
-  const { data: permissions } = usePermissionsQuery()
-  const selectedOrganization = useSelectedOrganization()
   const { slug } = useParams()
   const router = useRouter()
+
+  const { isLoading: isLoadingPermissions } = usePermissionsQuery()
+  const selectedOrganization = useSelectedOrganization()
+
   const showOAuthApps = useFlag('oauthApps')
-
   const showAuditLogs = useFlag('auditLogs')
 
   return (
     <>
-      {selectedOrganization === undefined && (permissions ?? []).length === 0 ? (
+      {selectedOrganization === undefined && isLoadingPermissions ? (
         <Loading />
       ) : (
         <div className="p-4 pt-0">
@@ -46,11 +42,8 @@
                 <Tabs.Panel id="team" label="Team" />
                 <Tabs.Panel id="billing" label="Billing" />
                 <Tabs.Panel id="invoices" label="Invoices" />
-<<<<<<< HEAD
+                {showOAuthApps && <Tabs.Panel id="apps" label="OAuth Apps" />}
                 {showAuditLogs && <Tabs.Panel id="audit" label="Audit Logs" />}
-=======
-                {showOAuthApps && <Tabs.Panel id="apps" label="OAuth Apps" />}
->>>>>>> 944afc9f
               </Tabs>
             </nav>
           </div>

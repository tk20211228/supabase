--- conflicted
+++ resolved
@@ -1,70 +1,20 @@
-import { observer } from 'mobx-react-lite'
-<<<<<<< HEAD
-
-import { NextPageWithLayout } from 'types'
-import { useStore } from 'hooks'
-import Loading from 'components/ui/Loading'
-import { OrganizationLayout } from 'components/layouts'
-=======
-import { useRouter } from 'next/router'
-import { Tabs } from 'ui'
-
-import { useParams } from 'common/hooks'
->>>>>>> 944afc9f
 import { InvoicesSettings } from 'components/interfaces/Organization'
 import { OrganizationLayout } from 'components/layouts'
 import Loading from 'components/ui/Loading'
 import { usePermissionsQuery } from 'data/permissions/permissions-query'
-import { useFlag, useSelectedOrganization } from 'hooks'
+import { useSelectedOrganization } from 'hooks'
 import { NextPageWithLayout } from 'types'
 
 const OrgInvoices: NextPageWithLayout = () => {
-<<<<<<< HEAD
-  const { ui } = useStore()
-=======
   const { data: permissions } = usePermissionsQuery()
   const selectedOrganization = useSelectedOrganization()
-  const { slug } = useParams()
-  const router = useRouter()
-  const showOAuthApps = useFlag('oauthApps')
->>>>>>> 944afc9f
 
   return (
     <>
       {selectedOrganization === undefined && (permissions ?? []).length === 0 ? (
         <Loading />
       ) : (
-<<<<<<< HEAD
         <InvoicesSettings />
-=======
-        <div className="p-4 pt-0">
-          <div className="space-y-3">
-            <section className="mt-4">
-              <h1 className="text-3xl">{selectedOrganization?.name ?? 'Organization'} settings</h1>
-            </section>
-            <nav>
-              <Tabs
-                size="small"
-                type="underlined"
-                activeId="invoices"
-                onChange={(id: any) => {
-                  if (id !== 'invoices') router.push(`/org/${slug}/${id}`)
-                }}
-              >
-                <Tabs.Panel id="general" label="General" />
-                <Tabs.Panel id="team" label="Team" />
-                <Tabs.Panel id="billing" label="Billing" />
-                <Tabs.Panel id="invoices" label="Invoices" />
-                {showOAuthApps && <Tabs.Panel id="apps" label="OAuth Apps" />}
-              </Tabs>
-            </nav>
-          </div>
-
-          <div className="mb-8">
-            <InvoicesSettings />
-          </div>
-        </div>
->>>>>>> 944afc9f
       )}
     </>
   )
@@ -72,4 +22,4 @@
 
 OrgInvoices.getLayout = (page) => <OrganizationLayout>{page}</OrganizationLayout>
 
-export default observer(OrgInvoices)+export default OrgInvoices
# This workflow will do a clean installation of node dependencies, cache/restore them, build the source code and run tests across different versions of node
# For more information see: https://help.github.com/actions/language-and-framework-guides/using-nodejs-with-github-actions

name: Docs Compilation Check

on:
  push:
    branches: [master]
    paths:
      - 'apps/reference/**'
  pull_request:
    branches: [master]
    paths:
      - 'apps/reference/**'

jobs:
  build:
    runs-on: ubuntu-latest

    strategy:
      matrix:
        node-version: [16.x]
        # See supported Node.js release schedule at https://nodejs.org/en/about/releases/

    steps:
      - uses: actions/checkout@v2

      # Ref: https://github.com/actions/setup-node/issues/214
      - name: Reconfigure git to use HTTP authentication
        run: >
          git config --global url."https://github.com/".insteadOf
          ssh://git@github.com/

      - name: Use Node.js ${{ matrix.node-version }}
        uses: actions/setup-node@v2
        with:
          node-version: ${{ matrix.node-version }}
          cache: 'npm'

      - name: Install Deps
        run: npm ci
        working-directory: ./apps/reference
<<<<<<< HEAD

      - name: Pull Specs
        run: make
        working-directory: ./spec
=======
>>>>>>> 06d2addf

      - name: Build
        run: npm run build
        working-directory: ./apps/reference<|MERGE_RESOLUTION|>--- conflicted
+++ resolved
@@ -40,13 +40,6 @@
       - name: Install Deps
         run: npm ci
         working-directory: ./apps/reference
-<<<<<<< HEAD
-
-      - name: Pull Specs
-        run: make
-        working-directory: ./spec
-=======
->>>>>>> 06d2addf
 
       - name: Build
         run: npm run build

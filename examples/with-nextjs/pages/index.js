--- conflicted
+++ resolved
@@ -1,10 +1,6 @@
 import useSWR from 'swr'
 import Link from 'next/link'
-<<<<<<< HEAD
 import { useUser } from '../lib/useUser'
-=======
-// import { useUser } from '../utils/auth/useUser'
->>>>>>> 45b45d03
 
 const fetcher = (url, token) =>
   fetch(url, {

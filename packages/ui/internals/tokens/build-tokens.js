const glob = require('glob')

const configFiles = glob.sync(`tokens/config/**/*.json`)
const sourceFiles = glob.sync(`tokens/source/**/*.json`)
const themeFiles = glob.sync(`tokens/themes/**/*.json`)
const semanticFiles = glob.sync(`tokens/semantic/**/*.json`)

const { registerTransforms } = require('@tokens-studio/sd-transforms')
const StyleDictionary = require('style-dictionary')

const Color = require('color')

/**
 * uncomment tailwind types as they become available
 */
const supportedTokenTypeList = [
  // 'spacing',
  // 'sizing',
  // 'borderRadius',
  // 'borderWidth',
  'color',
  // 'opacity',
  // 'fontFamilies',
  // 'lineHeights',
  // 'letterSpacing',
  // 'paragraphSpacing',
  // 'fontWeights',
  // 'fontSizes',
  // 'textCase',
  // 'textDecoration',
]

registerTransforms(StyleDictionary)

const formatTailwindValue = (tokenType, value) => {
  let formattedValue
  switch (tokenType) {
    case 'color':
    default:
      formattedValue = value
  }
  return formattedValue
}

/**
 * Custom format that generates tailwind friendly colors so we can add <alpha-value>
 * in the config later
 * https://tailwindcss.com/docs/customizing-colors#using-css-variables
 */
StyleDictionary.registerTransform({
  name: 'color/rgb',
  type: 'value',
  matcher: (prop) => prop.type === 'color',
  transformer: (prop) => {
    const color = Color(prop.original.value).hsl()
    return color.string()
  },
})

/**
 * Custom format that generate tailwind color config based on css variables
 */
StyleDictionary.registerFormat({
  name: 'tw/css-variables',
  formatter({ dictionary }) {
    // console.log('dictionary', dictionary)
    return (
      'module.exports = ' +
      `{\n${dictionary.allProperties
        .map((token) => {
          const value = formatTailwindValue(token.type, token.value)
          return `"${token.path.slice(0).join('-')}": {
  cssVariable: "var(--${token.name})",
  value: "${value}"
}`
        })
        .join(',\n')}\n}`
    )
  },
})

/**
 * Returns the files configuration
 * for generating separated tailwind files.
 */
function getConfigTailwindFilesByType(typeList) {
  console.log('\n')
  console.log('tailwind typeList', typeList)
  return typeList.map((typeName) => {
    return {
      destination: `tw-extend/${typeName}.js`,
      format: 'tw/css-variables',
      filter: {
        type: typeName,
      },
    }
  })
}

function getStyleDictionaryConfig(
  source,
  fileName,
  type,
  buildTailwindFiles = false,
  rootTheme = false,
  filePath
) {
  console.log('about to run', source, fileName)

  let configTailwindFilesByType = []

  if (buildTailwindFiles) {
    console.log(`\n`)
    console.log(`Generating Tailwind Props ✨`)
    configTailwindFilesByType = getConfigTailwindFilesByType(supportedTokenTypeList)
  }

  return {
    source: [...source],
    platforms: {
      css: {
        // transformGroup: 'tokens-studio',
        transforms: [
          'ts/descriptionToComment',
          'ts/size/px',
          'ts/opacity',
          'ts/size/lineheight',
          'ts/type/fontWeight',
          'ts/resolveMath',
          'ts/size/css/letterspacing',
          'ts/typography/css/shorthand',
          'ts/border/css/shorthand',
          'ts/shadow/css/shorthand',
          'ts/color/css/hexrgba',
          'ts/color/modifiers',
          'name/cti/kebab',
          // 'color/rgb',
        ],
        buildPath: 'build/css/',
        files: [
          {
            destination: `${type}/${fileName}.css`,
            format: 'css/variables',
            options: {
              selector: rootTheme ? ':root' : `.${fileName}`,
              outputReferences: true,
            },
            filter: (token) => token.filePath === filePath,
          },
          ...configTailwindFilesByType,
        ],
      },
    },
  }
}

function fileNameCleaner(fileName) {
  return fileName.split('/').pop().replace('.json', '')
}

/**
 * BUILD SOURCE FILES
 */

sourceFiles.map(function (filePath) {
  const fileName = fileNameCleaner(filePath)
  const SD = StyleDictionary.extend(
    getStyleDictionaryConfig([filePath], fileName, 'source', true, true, filePath)
  )
  SD.buildAllPlatforms()
})

/**
 * BUILD THEME FILE
 */

themeFiles.map(function (filePath, i) {
  const buildTailwindFiles = filePath.includes('dark') // i === 0
  const fileName = fileNameCleaner(filePath)
<<<<<<< HEAD
  const rootTheme = filePath.includes('root')
  console.log('here', filePath ?? 'no file path', rootTheme)
=======
  const rootTheme = filePath.includes('dark')
>>>>>>> 0c72f255
  const SD = StyleDictionary.extend(
    getStyleDictionaryConfig(
      // determine whether to include the root theme properties with each theme
      [...sourceFiles, filePath],
      rootTheme ? 'dark' : fileName,
      'themes',
      buildTailwindFiles,
<<<<<<< HEAD
      fileName === 'light' ? true : false
=======
      false,
      filePath
>>>>>>> 0c72f255
    )
  )
  SD.buildAllPlatforms()
})

function convertToVariableIfNeeded(value) {
  if (value.startsWith('{') && value.endsWith('}')) {
    return `var(--${value.slice(1, -1).split('.').join('-')})`
  }
  return value
}

/**
 * BUILD TYPOGRAPHY FILES
 */

/**
 * Format for css typography classes
 * This generates theme-independent css classes so we're fine with just using css variables here
 */
StyleDictionary.registerFormat({
  name: 'css/typographyClasses',
  formatter: (dictionary, config) =>
    dictionary.allProperties
      .map((prop) => {
        return `
.${prop.name} {
  font: var(--${prop.name});
  letter-spacing: ${convertToVariableIfNeeded(prop.original.value.letterSpacing)};
  text-transform: ${convertToVariableIfNeeded(prop.original.value.textCase)};
  text-decoration: ${convertToVariableIfNeeded(prop.original.value.textDecoration)};
}`
      })
      .join('\n'),
})

function getTypographyConfig() {
  console.log('Building: typography')
  return {
    source: [...semanticFiles, ...sourceFiles],
    platforms: {
      css: {
        transforms: ['name/cti/kebab'],
        transformGroup: 'tokens-studio',
        buildPath: 'build/css/',
        files: [
          {
            destination: `source/typography-classes.css`,
            format: 'css/typographyClasses',
            selector: ':root',
            filter: (token) => token.type === 'typography',
          },
        ],
      },
    },
  }
}

const typographyBuild = StyleDictionary.extend(getTypographyConfig())
typographyBuild.buildAllPlatforms()<|MERGE_RESOLUTION|>--- conflicted
+++ resolved
@@ -177,12 +177,7 @@
 themeFiles.map(function (filePath, i) {
   const buildTailwindFiles = filePath.includes('dark') // i === 0
   const fileName = fileNameCleaner(filePath)
-<<<<<<< HEAD
-  const rootTheme = filePath.includes('root')
-  console.log('here', filePath ?? 'no file path', rootTheme)
-=======
   const rootTheme = filePath.includes('dark')
->>>>>>> 0c72f255
   const SD = StyleDictionary.extend(
     getStyleDictionaryConfig(
       // determine whether to include the root theme properties with each theme
@@ -190,12 +185,8 @@
       rootTheme ? 'dark' : fileName,
       'themes',
       buildTailwindFiles,
-<<<<<<< HEAD
-      fileName === 'light' ? true : false
-=======
       false,
       filePath
->>>>>>> 0c72f255
     )
   )
   SD.buildAllPlatforms()

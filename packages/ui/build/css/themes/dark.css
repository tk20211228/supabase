/**
 * Do not edit directly
<<<<<<< HEAD
 * Generated on Tue, 01 Aug 2023 21:25:15 GMT
=======
 * Generated on Sun, 30 Jul 2023 09:03:47 GMT
>>>>>>> ebae04a9
 */

.dark {
  --brand-default: 152.9deg 60% 52.9%;
  --brand-600: 153deg 59.5% 70%;
  --brand-500: 153.5deg 61.8% 21.6%;
  --brand-400: 153.3deg 65.2% 13.5%;
  --brand-300: 153.8deg 69.6% 9%;
  --brand-200: 152.5deg 75% 6.3%;
  --warning-default: 38.9deg 100% 57.1%;
  --warning-600: 38.9deg 89.8% 49.8%;
  --warning-500: 34.8deg 90.9% 21.6%;
  --warning-400: 33.2deg 100% 14.5%;
  --warning-300: 32.3deg 100% 10.2%;
  --warning-200: 36.8deg 100% 6.1%;
  --destructive-default: 10.2deg 77.9% 53.9%;
  --destructive-600: 9.7deg 85.2% 62.9%;
  --destructive-500: 7.9deg 71.6% 29%;
  --destructive-400: 6.7deg 60% 20.6%;
  --destructive-300: 7.5deg 51.3% 15.3%;
  --destructive-200: 10.9deg 23.4% 9.2%;
  --foreground-strong: 0deg 0% 100%;
  --border-alternative: var(--colors-gray-dark-500);
  --border-control: var(--colors-gray-dark-600);
  --border-overlay: var(--colors-gray-dark-400);
  --border-secondary: var(--colors-gray-dark-400);
  --border-muted: var(--colors-gray-dark-400);
  --border-default: var(--colors-gray-dark-500);
  --background-overlay-hover: var(--colors-gray-dark-500);
  --background-overlay-default: var(--colors-gray-dark-300);
  --background-surface-300: var(--colors-gray-dark-500);
  --background-surface-200: var(--colors-gray-dark-400);
  --background-surface-100: var(--colors-gray-dark-300);
  --background-control: var(--colors-gray-dark-300);
  --background-selection: var(--colors-gray-dark-600);
  --background-alternative: var(--colors-gray-dark-100);
  --background-default: var(--colors-gray-dark-200);
  --foreground-muted: var(--colors-gray-dark-900);
  --foreground-lighter: var(--colors-gray-dark-1000);
  --foreground-light: var(--colors-gray-dark-1100);
  --foreground-default: var(--colors-gray-dark-1200);
}<|MERGE_RESOLUTION|>--- conflicted
+++ resolved
@@ -1,10 +1,6 @@
 /**
  * Do not edit directly
-<<<<<<< HEAD
- * Generated on Tue, 01 Aug 2023 21:25:15 GMT
-=======
- * Generated on Sun, 30 Jul 2023 09:03:47 GMT
->>>>>>> ebae04a9
+ * Generated on Wed, 02 Aug 2023 04:50:28 GMT
  */
 
 .dark {

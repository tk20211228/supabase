--- conflicted
+++ resolved
@@ -13,35 +13,30 @@
 toc_depth: 2
 ---
 
-<<<<<<< HEAD
-![Image of Yaktocat](/new/images/blog/launch-week-sql-day-1-community-day/launch-week-sql-day-1-community-day-supasquad.jpg)
-![Image of Yaktocat](/new/images/blog/launch-week-sql-day-1-community-day/launch-week-sql-day-1-community-day-postgres-upgrade.jpg)
-![Image of Yaktocat](/new/images/blog/launch-week-sql-day-1-community-day/launch-week-sql-day-1-community-day-flutter-library.jpg)
-![Image of Yaktocat](/new/images/blog/launch-week-sql-day-1-community-day/launch-week-sql-day-1-community-day-discord-server.jpg)
-=======
-
-Did you know that Supabase has been one of the fastest growing startups [on GitHub](https://github.com/supabase/supabase) for four consecutive quarters? [^1] 
+Did you know that Supabase has been one of the fastest growing startups [on GitHub](https://github.com/supabase/supabase) for four consecutive quarters? [^1]
 
 ![Supabase Star grown](https://s3-us-west-2.amazonaws.com/secure.notion-static.com/66ba60ed-8afd-4571-bbbf-893221941946/Untitled.png)
 
-This simply be possible without some amazing open source tools, and since we're shipping a few upgrades this week we feel it's only fair 
-to shine a spotlight on some of the tools and community efforts that make Supabase possible. 
+This simply be possible without some amazing open source tools, and since we're shipping a few upgrades this week we feel it's only fair
+to shine a spotlight on some of the tools and community efforts that make Supabase possible.
+
+![Image of Yaktocat](/new/images/blog/launch-week-sql-day-1-community-day/launch-week-sql-day-1-community-day-postgres-upgrade.jpg)
 
 ## PostgreSQL version 13.3
 
 ![Postgres version 13 released](https://s3-us-west-2.amazonaws.com/secure.notion-static.com/9c581252-6e87-4ab4-a6cd-66bfe3eec6d0/supabase-postgres-13.png)
 
-PostgreSQL is not only a huge part of Supabase, it's also a huge inspiration - the speed that they ship, their community organization, 
-and their absolute dedication towards reliability. PostgreSQL 13.3 was released in June and from today, every new Supabase project will 
+PostgreSQL is not only a huge part of Supabase, it's also a huge inspiration - the speed that they ship, their community organization,
+and their absolute dedication towards reliability. PostgreSQL 13.3 was released in June and from today, every new Supabase project will
 be on PostgreSQL version 13.3.
 
 ### Giving back
 
-Supabase makes it easy to get started with Postgres, but we think you should try it even if you don't want to use Supabase. Here's a 
+Supabase makes it easy to get started with Postgres, but we think you should try it even if you don't want to use Supabase. Here's a
 few ways that we want to give back to the PostgreSQL community:
 
-- Supabase was the first company to put Postgres in the [Digital Ocean Marketplace](https://marketplace.digitalocean.com/apps/supabase-postgres). 
-Since then it's been installed over 1000 times (not by us!).
+- Supabase was the first company to put Postgres in the [Digital Ocean Marketplace](https://marketplace.digitalocean.com/apps/supabase-postgres).
+  Since then it's been installed over 1000 times (not by us!).
 - We provide the same image in the [AWS marketplace](https://aws.amazon.com/marketplace/pp/prodview-lk2pfa5nafecg).
 - We're packaging the Marketplace version, along with "Bundles" [link to the blog post]
 - We're developing a few extensions: `[supautils](https://github.com/supabase/supautils)` and `[pg_net](https://github.com/supabase/pg_net)`
@@ -57,30 +52,30 @@
 
 ![PostgREST version 8.0 released](https://s3-us-west-2.amazonaws.com/secure.notion-static.com/7136a514-55ab-428c-b8da-638a6cba1e5f/supabase-postgrest.png)
 
-This new PostgREST stable version comes with the improvements we've made to make it truly enterprise-grade. Due to our commitment with OSS, 
+This new PostgREST stable version comes with the improvements we've made to make it truly enterprise-grade. Due to our commitment with OSS,
 all of our improvements are upstreamed, so you can fully use them on your own self-hosted projects.
 
 ### Highlights
 
-**Improved Performance**: Supabase high throughput requirements made this PostgREST version be able to handle up to 50% more throughput on 
-GET requests according to our benchmarks. We converted all of its SELECT queries to use prepared statements and reduced its logging 
+**Improved Performance**: Supabase high throughput requirements made this PostgREST version be able to handle up to 50% more throughput on
+GET requests according to our benchmarks. We converted all of its SELECT queries to use prepared statements and reduced its logging
 verbosity to make this possible.
 
 **Reduced downtime**: we need PostgREST to be more "set it and forget it", so reloading its schema cache is now zero downtime.
 
-**Dynamic Configuration**: we've made it easier to handle PostgREST configuration at scale(we manage hundreds of PostgREST instances). 
+**Dynamic Configuration**: we've made it easier to handle PostgREST configuration at scale(we manage hundreds of PostgREST instances).
 This new version includes the ability to use an in-database configuration that is reloadable through a NOTIFY command.
 
-**Less admin burden**: PostgREST used to require the `pg_listen` utility to reload its schema cache. This is no longer needed. 
+**Less admin burden**: PostgREST used to require the `pg_listen` utility to reload its schema cache. This is no longer needed.
 The schema cache is reloadable with a simple NOTIFY command.
 
-**Better diagnostic information**: in the rare cases where PostgREST fails, we want to find the exact root cause quickly. 
+**Better diagnostic information**: in the rare cases where PostgREST fails, we want to find the exact root cause quickly.
 For this we've improved its logging by adding logging levels and timestamps to its server errors.
 
-**Simpler OpenAPI**: showing a complete OpenAPI output used to require a highly-privileged `anon` role. With the new `openapi-mode`, 
+**Simpler OpenAPI**: showing a complete OpenAPI output used to require a highly-privileged `anon` role. With the new `openapi-mode`,
 this is no longer needed and `anon` can be kept with minimal privileges.
 
-The community has also made more enhancements and many bug fixes for the new version, see the 
+The community has also made more enhancements and many bug fixes for the new version, see the
 [v8.0 CHANGELOG](https://github.com/PostgREST/postgrest/releases/tag/v8.0.0) for the full list.
 
 ### Get Started
@@ -103,35 +98,39 @@
 - Help with [PostgREST docs translations](https://github.com/PostgREST/postgrest-docs/issues/393).
 - Follow the official [PostgREST Twitter](https://twitter.com/postgrest_org) account.
 
+![Image of Yaktocat](/new/images/blog/launch-week-sql-day-1-community-day/launch-week-sql-day-1-community-day-flutter-library.jpg)
+
 ## Supabase Flutter/Dart (Beta release)
 
 ![Supabase Flutter Beta release](https://s3-us-west-2.amazonaws.com/secure.notion-static.com/c876d071-d4f1-434f-9dec-493ba5988e07/supabase-flutter.png)
 
-While the Supabase team have been busy with the Javascript libraries, the community have been beavering away with Dart. They've even 
-[built fully-functional apps](https://www.producthunt.com/posts/spot-2d300f54-7a0a-4dbf-aee2-4a75311217cc) using Supabase Auth and Storage. 
+While the Supabase team have been busy with the Javascript libraries, the community have been beavering away with Dart. They've even
+[built fully-functional apps](https://www.producthunt.com/posts/spot-2d300f54-7a0a-4dbf-aee2-4a75311217cc) using Supabase Auth and Storage.
 
-Today the Community are releasing both the the Flutter and Dart libraries in Beta. 
+Today the Community are releasing both the the Flutter and Dart libraries in Beta.
 
 ### Get started
 
 - Check out the [Flutter Quickstart Guide](https://supabase.io/docs/guides/with-flutter)
 - Check out the code:
-    - Supabase Flutter: [GitHub](https://github.com/supabase/supabase-flutter/) | [Release](https://pub.dev/packages/supabase_flutter)
-    - Supabase Dart: [GitHub](https://github.com/supabase/supabase-dart/) | [Release](https://pub.dev/packages/supabase)
+  - Supabase Flutter: [GitHub](https://github.com/supabase/supabase-flutter/) | [Release](https://pub.dev/packages/supabase_flutter)
+  - Supabase Dart: [GitHub](https://github.com/supabase/supabase-dart/) | [Release](https://pub.dev/packages/supabase)
 
 ### Get involved
 
 - Help [write](https://supabase.io/docs/handbook/supasquad#author) the Flutter Docs.
-- Help [maintain](https://supabase.io/docs/handbook/supasquad#maintainer) the [Flutter](https://github.com/supabase/supabase-flutter/) 
-and [Dart](https://github.com/supabase/supabase-dart/) libraries.
+- Help [maintain](https://supabase.io/docs/handbook/supasquad#maintainer) the [Flutter](https://github.com/supabase/supabase-flutter/)
+  and [Dart](https://github.com/supabase/supabase-dart/) libraries.
+
+![Image of Yaktocat](/new/images/blog/launch-week-sql-day-1-community-day/launch-week-sql-day-1-community-day-discord-server.jpg)
 
 ## Supabase Discord
 
 ![Supabase Discord](https://s3-us-west-2.amazonaws.com/secure.notion-static.com/406cbb95-1152-4b77-9377-e1304c956000/supabase-discord.png)
 
-OK, OK, we get it - GitHub [Discussions](https://github.com/supabase/supabase/discussions) aren't enough for y'all. While we've been trying 
-to keep the conversation contained to our GitHub, the community has been creating [subreddits](https://www.reddit.com/r/Supabase/), 
-StackOverflow [tags](https://stackoverflow.com/questions/tagged/supabase), and GitHub [topics](https://github.com/topics/supabase). 
+OK, OK, we get it - GitHub [Discussions](https://github.com/supabase/supabase/discussions) aren't enough for y'all. While we've been trying
+to keep the conversation contained to our GitHub, the community has been creating [subreddits](https://www.reddit.com/r/Supabase/),
+StackOverflow [tags](https://stackoverflow.com/questions/tagged/supabase), and GitHub [topics](https://github.com/topics/supabase).
 
 A few weeks ago one of the community decided to create a Community-led Discord, and so the team figured we might as well join the fun.
 
@@ -141,6 +140,6 @@
 
 Join the Supabase Community Discord: [https://discord.gg/AYybku5cUz](https://discord.gg/AYybku5cUz), say hi, and start building.
 
-[^1]: GitHub Growth: 207% in [Q3](https://runacap.com/ross-index/q3-2020/) 2020; 1,373% in [Q4](https://runacap.com/ross-index/q4-2020/) 2020; 
-462% in [Q1](https://runacap.com/ross-index/q1-2021/) 2021; 1,653% in [Q2](https://runacap.com/ross-index/q2-2021/) 2021.
->>>>>>> 027c4c66
+[^1]:
+    GitHub Growth: 207% in [Q3](https://runacap.com/ross-index/q3-2020/) 2020; 1,373% in [Q4](https://runacap.com/ross-index/q4-2020/) 2020;
+    462% in [Q1](https://runacap.com/ross-index/q1-2021/) 2021; 1,653% in [Q2](https://runacap.com/ross-index/q2-2021/) 2021.
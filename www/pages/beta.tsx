--- conflicted
+++ resolved
@@ -97,14 +97,6 @@
   const readColors = ["#38BC81", "red"]
   const writeColors = ["#65D9A5", "pink"]
 
-  type labelProps = {
-    x?: any,
-    y?: any,
-    width?: any,
-    height?: any,
-    text?: string,
-  }
-
   function renderCustomizedLabel(props: any): any {
     const {  width, text } = props
     const radius = 10
@@ -112,10 +104,6 @@
     let x: number = props.x + width / 2
     let y: number = props.y - radius
     return (
-<<<<<<< HEAD
-      <text x={x + width / 2} y={y - radius} fill="#000" textAnchor="middle" dominantBaseline="middle" fontSize={14}>
-        {text}
-=======
       <text
         x={x}
         y={y}
@@ -124,8 +112,7 @@
         dominantBaseline="middle"
         fontSize={14}
       >
-        Read
->>>>>>> c4ec1cbd
+        {text}
       </text>
     )
   };
@@ -150,7 +137,6 @@
           {PerformanceComparisonData.map((entry: any, idx: number) => (
             <Cell key={`cell_${idx}`} fill={readColors[idx]} />
           ))}
-<<<<<<< HEAD
           {/* @ts-ignore */}
           <LabelList content={(props) => {
               const updatedProps = { ...props, text: "Read"}
@@ -158,9 +144,6 @@
             }}
             position="top"
           />
-=======
-          <LabelList dataKey="name" content={renderCustomizedLabel} />
->>>>>>> c4ec1cbd
         </Bar>
         <Bar dataKey="write" name="Write" barSize={20} unit=" requests/s">
           {PerformanceComparisonData.map((entry: any, idx: number) => (

--- conflicted
+++ resolved
@@ -1,9 +1,5 @@
 .code-block {
-<<<<<<< HEAD
-  @apply rounded-lg overflow-auto;
-=======
   @apply overflow-hidden rounded-lg;
->>>>>>> af3aa90d
   @apply border border-scale-500;
 }
 

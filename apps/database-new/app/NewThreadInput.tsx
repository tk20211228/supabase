--- conflicted
+++ resolved
@@ -4,18 +4,12 @@
 import { useAppStateSnapshot } from '@/lib/state'
 import { createClient } from '@/lib/supabase/client'
 import { ExternalLink } from 'lucide-react'
-<<<<<<< HEAD
 import { useRouter } from 'next/navigation'
-import { createRef, useState } from 'react'
+import { useState } from 'react'
+import { useFormState } from 'react-dom'
 import { cn } from 'ui'
 import { AssistantChatForm } from 'ui-patterns'
-=======
-import { useEffect, useState } from 'react'
-import { useFormState } from 'react-dom'
-import { AssistantChatForm, cn } from 'ui'
 import { createThread } from './actions'
-import { useRouter } from 'next/navigation'
->>>>>>> df55638e
 
 const suggestions = CHAT_EXAMPLES
 

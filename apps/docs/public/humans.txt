TEAM

Supabase is 100% remote.

Alaister Young
Amy Q
Andrew Smith
Angelico de los Reyes
Ant Wilson
Ariuna K
Beng Eu
Bo Lu
Bobbie Soedirgo
Chase Granberry
Chris Copplestone
Dave Wilson
Div Arora
Egor Romanov
Fabrizio Fenoglio
<<<<<<< HEAD
=======
Haydn Maley
>>>>>>> 42b7e21b
Hieu Pham
Inian P
Isaiah Hamilton
Jess Shears
Joel Lee
Jon M
Jonny Summers-Muir
Joshen Lim
Kang Ming Tay
Karlo Ison
Kevin Brolly
Kevin Grüneberg
Lakshmipathi G
Laura C
Leo T
Long Hoang
Margarita Sandomirskaia
Marijana Šimag
Mark Burggraf
Michel Pelletier
Monica El Khoury
Nikita Kotlyarov
Oli R
Paul Cioanca
Paul Copplestone
Pavel Borisov
Qiao Han
Ramiro Nuñez Dosio
Rodrigo Martins Mansueli
Rory Wilding
Stanislav M
Steve Chavez
Stojan Dimitrovski
Terry Sutton
Thor Schaeff
Tyler Shukert
TzeYiing L
Wen Bo Xie
____________

JOBS

If you are interested in working with us check out the open roles here: https://supabase.com/careers

___________


TECHNOLOGIES

Supabase would not be possible without the work of some other amazing open source contributors.

- Postgres - https://www.postgresql.org/docs/devel/git.html
- PostgREST - https://github.com/PostgREST
- Kong - https://github.com/kong/
- Next.js - https://nextjs.org/
- Tailwind CSS - https://tailwindcss.com/
- Phoenix - https://www.phoenixframework.org/
- GoTrue - https://github.com/netlify/gotrue<|MERGE_RESOLUTION|>--- conflicted
+++ resolved
@@ -17,10 +17,7 @@
 Div Arora
 Egor Romanov
 Fabrizio Fenoglio
-<<<<<<< HEAD
-=======
 Haydn Maley
->>>>>>> 42b7e21b
 Hieu Pham
 Inian P
 Isaiah Hamilton

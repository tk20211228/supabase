--- conflicted
+++ resolved
@@ -123,17 +123,7 @@
     <div className="flex items-center px-2">
       <Popover_Shadcn_ open={open} onOpenChange={setOpen} modal={false}>
         <PopoverTrigger_Shadcn_ asChild>
-<<<<<<< HEAD
           <Button type="text" className="pr-2" iconRight={<ChevronsUpDown />}>
-=======
-          <Button
-            type="text"
-            className="pr-2"
-            iconRight={
-              <Code className="text-foreground-light rotate-90" strokeWidth={2} size={12} />
-            }
-          >
->>>>>>> f9751c2e
             <div className="flex items-center space-x-2">
               <p className={isNewNav ? 'text-sm' : 'text-xs'}>{selectedProject?.name}</p>
             </div>

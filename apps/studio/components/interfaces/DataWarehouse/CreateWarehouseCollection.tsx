--- conflicted
+++ resolved
@@ -55,7 +55,6 @@
           <div className="py-4">
             <Modal.Content>
               <div className="space-y-6">
-<<<<<<< HEAD
                 <Input
                   required
                   layout="horizontal"
@@ -64,9 +63,6 @@
                   name="name"
                   autoComplete="off"
                 />
-=======
-                <Input required layout="horizontal" label="Collection name" id="name" name="name"/>
->>>>>>> 58f3439d
               </div>
             </Modal.Content>
           </div>

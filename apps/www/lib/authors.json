[
  {
    "author_id": "angelico_de_los_reyes",
    "author": "Angelico de los Reyes",
    "position": "Engineering",
    "author_url": "https://github.com/dragarcia",
    "author_image_url": "https://github.com/dragarcia.png"
  },
  {
    "author_id": "ant_wilson",
    "author": "Ant Wilson",
    "position": "CTO and Co-Founder",
    "author_url": "https://github.com/awalias",
    "author_image_url": "https://github.com/awalias.png"
  },
  {
    "author_id": "soedirgo",
    "author": "Bobbie Soedirgo",
    "username": "soedirgo",
    "position": "Engineering",
    "author_url": "https://github.com/soedirgo",
    "author_image_url": "https://github.com/soedirgo.png"
  },
  {
    "author_id": "div_arora",
    "author": "Div Arora",
    "username": "darora",
    "position": "Engineering",
    "author_url": "https://github.com/darora",
    "author_image_url": "https://github.com/darora.png"
  },
  {
    "author_id": "fracek",
    "author": "Francesco Ceccon",
    "username": "fracek",
    "position": "Engineering",
    "author_url": "https://github.com/fracek",
    "author_image_url": "https://github.com/fracek.png"
  },
  {
    "author_id": "gurjeet",
    "author": "Gurjeet Singh",
    "username": "gurjeet",
    "position": "Engineering",
    "author_url": "https://github.com/gurjeet",
    "author_image_url": "https://github.com/gurjeet.png"
  },
  {
    "author_id": "inian",
    "author": "Inian Parameshwaran",
    "username": "inian",
    "position": "Engineering",
    "author_url": "https://twitter.com/everConfusedGuy",
    "author_image_url": "https://avatars.githubusercontent.com/u/2155545?v=4"
  },
  {
    "author_id": "kangmingtay",
    "author": "Kang Ming Tay",
    "username": "kangmingtay",
    "position": "Engineering",
    "author_url": "https://github.com/kangmingtay",
    "author_image_url": "https://github.com/kangmingtay.png"
  },
  {
    "author_id": "oli_rice",
    "author": "Oliver Rice",
    "username": "olirice",
    "position": "Engineering",
    "author_url": "https://github.com/olirice",
    "author_image_url": "https://github.com/olirice.png"
  },
  {
    "author_id": "paul_copplestone",
    "author": "Paul Copplestone",
    "position": "CEO and Co-Founder",
    "author_url": "https://github.com/kiwicopple",
    "author_image_url": "https://github.com/kiwicopple.png"
  },
  {
    "author_id": "qiao",
    "author": "Qiao Han",
    "position": "Engineering",
    "author_url": "https://github.com/sweatybridge",
    "author_image_url": "https://github.com/sweatybridge.png"
  },
  {
    "author_id": "rory_wilding",
    "author": "Rory Wilding",
    "position": "Head of Growth",
    "author_url": "https://github.com/roryw10",
    "author_image_url": "https://github.com/roryw10.png"
  },
  {
    "author_id": "steve_chavez",
    "author": "Steve Chavez",
    "username": "steve-chavez",
    "position": "Engineering & PostgREST maintainer",
    "author_url": "https://github.com/steve-chavez",
    "author_image_url": "https://github.com/steve-chavez.png"
  },
  {
    "author_id": "supabase",
    "author": "Supabase",
    "position": "",
    "author_url": "https://github.com/supabase",
    "author_image_url": "https://github.com/supabase.png"
  },
  {
    "author_id": "thor_schaeff",
    "author": "Thor Schaeff",
    "position": "DevRel & DX",
    "author_url": "https://twitter.com/thorwebdev",
    "author_image_url": "https://github.com/thorwebdev.png"
  },
  {
    "author_id": "wenbo_xie",
    "author": "Wen Bo Xie",
    "username": "w3b6x9",
    "position": "Engineering",
    "author_url": "https://github.com/w3b6x9",
    "author_image_url": "https://github.com/w3b6x9.png"
  },
  {
    "author_id": "dthyresson",
    "author": "David Thyresson",
    "username": "dthyresson",
    "position": "Engineering",
    "author_url": "https://github.com/dthyresson",
    "author_image_url": "https://github.com/dthyresson.png"
  },
  {
    "author_id": "shanerice",
    "author": "Shane Rice",
    "username": "shanerice",
    "position": "Marketing",
    "author_url": "https://github.com/shanerice",
    "author_image_url": "https://github.com/shanerice.png"
  },
  {
    "author_id": "alaister",
    "author": "Alaister Young",
    "username": "alaister",
    "position": "Engineering",
    "author_url": "https://github.com/alaister",
    "author_image_url": "https://github.com/alaister.png"
  },
  {
    "author_id": "tyler_shukert",
    "author": "Tyler Shukert",
    "username": "dshukertjr",
    "position": "DevRel & Flutter",
    "author_url": "https://twitter.com/dshukertjr",
    "author_image_url": "https://github.com/dshukertjr.png"
  },
  {
    "author_id": "victor",
    "author": "Victor",
    "username": "t3hmrman",
    "position": "Guest Author",
    "author_url": "https://github.com/t3hmrman",
    "author_image_url": "https://github.com/t3hmrman.png"
  },
  {
    "author_id": "andrew_smith",
    "author": "Andrew Smith",
    "username": "silentworks",
    "position": "DevRel & DX",
    "author_url": "https://github.com/silentworks",
    "author_image_url": "https://github.com/silentworks.png"
  },
  {
    "author_id": "rodrigo_mansueli",
    "author": "Rodrigo Mansueli Nunes",
    "username": "mansueli",
    "position": "Support Engineer",
    "author_url": "https://github.com/mansueli",
    "author_image_url": "https://github.com/mansueli.png"
  },
  {
    "author_id": "stas",
    "author": "Stanislav Muzhyk",
    "username": "abc3",
    "position": "Engineering",
    "author_url": "https://github.com/abc3",
    "author_image_url": "https://github.com/abc3.png"
  },
  {
    "author_id": "jonmeyers_io",
    "author": "Jon Meyers",
    "position": "Developer Advocate",
    "author_url": "https://twitter.com/jonmeyers_io",
    "author_image_url": "https://github.com/dijonmusters.png"
  },
  {
    "author_id": "michel",
    "author": "Michel Pelletier",
    "position": "Engineering",
    "author_url": "https://github.com/michelp",
    "author_image_url": "https://github.com/michelp.png"
  },
  {
    "author_id": "joel",
    "author": "Joel Lee",
    "username": "j0",
    "position": "Engineering",
    "author_url": "https://github.com/j0",
    "author_image_url": "https://github.com/j0.png"
  },
  {
    "author_id": "simon_grimm",
    "author": "Simon Grimm",
    "username": "schlimmson",
    "position": "Guest Author",
    "author_url": "https://twitter.com/schlimmson",
    "author_image_url": "https://github.com/saimon24.png"
  },
  {
    "author_id": "burggraf",
    "author": "Mark Burggraf",
    "username": "burggraf",
    "position": "Engineering",
    "author_url": "https://github.com/burggraf",
    "author_image_url": "https://github.com/burggraf.png"
  },
  {
    "author_id": "pavel",
    "author": "Pavel Borisov",
    "username": "pavel",
    "position": "Postgres Engineer",
    "author_url": "https://github.com/pashkinelfe",
    "author_image_url": "https://avatars.githubusercontent.com/u/63344111?v=4"
  },
  {
    "author_id": "ramiro",
    "author": "Ramiro Nunez Dosio",
    "position": "Growth Marketer",
    "author_url": "https://twitter.com/ramiro__nd",
    "author_image_url": "https://avatars.githubusercontent.com/u/20600542?v=4"
  },
  {
    "author_id": "jonny",
    "author": "Jonathan Summers-Muir",
    "position": "Engineering",
    "author_url": "https://github.com/mildtomato",
    "author_image_url": "https://github.com/mildtomato.png"
  },
  {
    "author_id": "fabrizio",
    "author": "Fabrizio Fenoglio",
    "position": "Engineering",
    "author_url": "https://github.com/fenos",
    "author_image_url": "https://github.com/fenos.png"
  },
  {
    "author_id": "bo_lu",
    "author": "Bo Lu",
    "position": "Engineering",
    "author_url": "https://github.com/burmecia",
    "author_image_url": "https://github.com/burmecia.png"
  },
  {
    "author_id": "stojan",
    "author": "Stojan Dimitrovski",
    "position": "Engineering",
    "author_url": "https://github.com/hf",
    "author_image_url": "https://github.com/hf.png"
  },
  {
    "author_id": "gregnr",
    "author": "Greg Richardson",
    "position": "Open Source Contributor",
    "author_url": "https://github.com/gregnr",
    "author_image_url": "https://github.com/gregnr.png"
  },
  {
    "author_id": "fsansalvadore",
    "author": "Francesco Sansalvadore",
    "position": "Engineering",
    "author_url": "https://github.com/fsansalvadore",
    "author_image_url": "https://github.com/fsansalvadore.png"
  },
  {
    "author_id": "marijana",
    "author": "Marijana Šimag",
    "position": "Design",
    "author_url": "https://dribbble.com/marijanasimag",
    "author_image_url": "https://github.com/marijanasimag.png"
  },
  {
    "author_id": "ziinc",
    "author": "Lee TzeYiing",
    "position": "Engineering",
    "author_url": "https://github.com/Ziinc",
    "author_image_url": "https://github.com/Ziinc.png"
  },
  {
    "author_id": "chasers",
    "author": "Chase Granberry",
    "position": "Engineering",
    "author_url": "https://github.com/chasers",
    "author_image_url": "https://github.com/chasers.png"
  },
  {
<<<<<<< HEAD
    "author_id": "joshenlim",
    "author": "Joshen Lim",
    "username": "joshenlim",
    "position": "Engineering",
    "author_url": "https://github.com/joshenlim",
    "author_image_url": "https://github.com/joshenlim.png"
=======
    "author_id": "laktek",
    "author": "Lakshan Perera",
    "position": "Engineering",
    "author_url": "https://github.com/laktek",
    "author_image_url": "https://github.com/laktek.png"
>>>>>>> d8273e88
  }
]<|MERGE_RESOLUTION|>--- conflicted
+++ resolved
@@ -301,19 +301,18 @@
     "author_image_url": "https://github.com/chasers.png"
   },
   {
-<<<<<<< HEAD
     "author_id": "joshenlim",
     "author": "Joshen Lim",
     "username": "joshenlim",
     "position": "Engineering",
     "author_url": "https://github.com/joshenlim",
     "author_image_url": "https://github.com/joshenlim.png"
-=======
+  },
+  {
     "author_id": "laktek",
     "author": "Lakshan Perera",
     "position": "Engineering",
     "author_url": "https://github.com/laktek",
     "author_image_url": "https://github.com/laktek.png"
->>>>>>> d8273e88
   }
 ]